Feature: Add a dataset item to a bundle - POST /bundles/{id}/contents

    Background:
        Given I have these bundles:
        """
        [
            {
                "id": "bundle-1",
                "bundle_type": "SCHEDULED",
                "created_by": {
                    "email": "publisher@ons.gov.uk"
                },
                "created_at": "2025-01-01T07:00:00Z",
                "last_updated_by": {
                    "email": "publisher@ons.gov.uk"
                },
                "preview_teams": [
                    {
                        "id": "890m231k-98df-11ec-b909-0242ac120002"
                    }
                ],
                "scheduled_at": "2025-01-03T07:00:00Z",
                "state": "DRAFT",
                "title": "bundle-1",
                "updated_at": "2025-01-02T07:00:00Z",
                "managed_by": "WAGTAIL",
                "e_tag": "original-etag"
            },
            {
                "id": "bundle-2",
                "bundle_type": "MANUAL",
                "created_by": {
                    "email": "publisher@ons.gov.uk"
                },
                "created_at": "2025-01-01T07:00:00Z",
                "last_updated_by": {
                    "email": "publisher@ons.gov.uk"
                },
                "preview_teams": [
                    {
                        "id": "890m231k-98df-11ec-b909-0242ac120002"
                    }
                ],
                "state": "DRAFT",
                "title": "bundle-2",
                "updated_at": "2025-01-02T07:00:00Z",
                "managed_by": "WAGTAIL",
                "e_tag": "original-etag"
            }
        ]
        """
        And I have these content items:
        """
        [
            {
                "id": "content-item-2",
                "bundle_id": "bundle-1",
                "content_type": "DATASET",
                "metadata": {
                    "dataset_id": "dataset2",
                    "edition_id": "edition2",
                    "version_id": 2,
                    "title": "Test Dataset 2"
                },
                "links": {
                    "edit": "edit/link",
                    "preview": "preview/link"
                }
            }
        ]
        """
    And I have these dataset versions:
        """
        [
            {
                "id": "version-1",
                "version": 1,
                "dataset_id": "dataset1",
                "edition": "edition1",
                "state": "approved" 
            },
            {
                "id": "version-2",
                "version": 2,
                "dataset_id": "dataset2",
                "edition": "edition2",
                "state": "approved" 
            }
        ]
        """
        
    Scenario: POST /bundles/{id}/contents successfully for SCHEDULED bundle
        Given I am an admin user
        When I POST "/bundles/bundle-1/contents"
            """
                {
                    "content_type": "DATASET",
                    "metadata": {
                        "dataset_id": "dataset1",
                        "edition_id": "edition1",
                        "version_id": 1,
                        "title": "Test Dataset"
                    },
                    "links": {
                        "edit": "edit/link",
                        "preview": "preview/link"
                    }
                }
            """
        Then the HTTP status code should be "201"
        And the response header "Content-Type" should be "application/json"
        And the response header "Cache-Control" should be "no-store"
        And the response header "ETag" should not be empty
        And the response header "Location" should contain "/bundles/bundle-1/contents/"
        Then I should receive the following ContentItem JSON response:
            """
            {
                "bundle_id": "bundle-1",
                "content_type": "DATASET",
                "metadata": {
                    "dataset_id": "dataset1",
                    "edition_id": "edition1",
                    "version_id": 1,
                    "title": "Test Dataset"
                },
                "id": "new-uuid",
                "links": {
                    "edit": "edit/link",
                    "preview": "preview/link"
                }
            }
            """
        And the total number of events should be 2
        And the number of events with action "CREATE" and datatype "content_item" should be 1
<<<<<<< HEAD
        And the release date for the dataset version with id "version-1" should be "2025-01-03T07:00:00.000Z"

    Scenario: POST /bundles/{id}/contents successfully for MANUAL bundle
        Given I am an admin user
        When I POST "/bundles/bundle-2/contents"
            """
                {
                    "content_type": "DATASET",
                    "metadata": {
                        "dataset_id": "dataset1",
                        "edition_id": "edition1",
                        "version_id": 1,
                        "title": "Test Dataset"
                    },
                    "links": {
                        "edit": "edit/link",
                        "preview": "preview/link"
                    }
                }
            """
        Then the HTTP status code should be "201"
        And the response header "Content-Type" should be "application/json"
        And the response header "Cache-Control" should be "no-store"
        And the response header "ETag" should not be empty
        And the response header "Location" should contain "/bundles/bundle-2/contents/"
        Then I should receive the following ContentItem JSON response:
            """
            {
                "bundle_id": "bundle-2",
                "content_type": "DATASET",
                "metadata": {
                    "dataset_id": "dataset1",
                    "edition_id": "edition1",
                    "version_id": 1,
                    "title": "Test Dataset"
                },
                "id": "new-uuid",
                "links": {
                    "edit": "edit/link",
                    "preview": "preview/link"
                }
            }
            """
        And the total number of events should be 1
        And the number of events with action "CREATE" and datatype "content_item" should be 1
        And the release date for the dataset version with id "version-1" should be ""
=======
        And the number of events with action "UPDATE" and datatype "bundle" should be 1
>>>>>>> a5b77eca
    
    Scenario: POST /bundles/{id}/contents with an invalid body (invalid content_type and missing edit link)
        Given I am an admin user
        When I POST "/bundles/bundle-1/contents"
            """
                {
                    "content_type": "INVALID",
                    "metadata": {
                        "dataset_id": "dataset1",
                        "edition_id": "edition1",
                        "version_id": 1,
                        "title": "Test Dataset"
                    },
                    "links": {
                        "preview": "preview/link"
                    }
                }
            """
        Then I should receive the following JSON response with status "400":
            """
            {
                "errors": [
                    {
                        "code": "InvalidParameters",
                        "description": "Unable to process request due to a malformed or invalid request body or query parameter.",
                        "source": {
                            "field": "/content_type"
                        }
                    },
                    {
                        "code": "MissingParameters",
                        "description": "Unable to process request due to missing required parameters in the request body or query parameters.",
                        "source": {
                            "field": "/links/edit"
                        }
                    }
                ]
            }
            """
    
    Scenario: POST /bundles/{id}/contents with a non-existent bundle
        Given I am an admin user
        When I POST "/bundles/bundle-missing/contents"
            """
                {
                    "content_type": "DATASET",
                    "metadata": {
                        "dataset_id": "dataset1",
                        "edition_id": "edition1",
                        "version_id": 1,
                        "title": "Test Dataset"
                    },
                    "links": {
                        "edit": "edit/link",
                        "preview": "preview/link"
                    }
                }
            """
        Then I should receive the following JSON response with status "404":
            """
            {
                "errors": [
                    {
                        "code": "NotFound",
                        "description": "The requested resource does not exist."
                    }
                ]
            }
            """
    
    Scenario: POST /bundles/{id}/contents with a dataset that doesn't exist
        Given I am an admin user
        When I POST "/bundles/bundle-1/contents"
            """
                {
                    "content_type": "DATASET",
                    "metadata": {
                        "dataset_id": "dataset-not-found",
                        "edition_id": "edition1",
                        "version_id": 1,
                        "title": "Test Dataset"
                    },
                    "links": {
                        "edit": "edit/link",
                        "preview": "preview/link"
                    }
                }
            """
        Then I should receive the following JSON response with status "404":
            """
            {
                "errors": [
                    {
                        "code": "NotFound",
                        "description": "The requested resource does not exist.",
                        "source": {
                            "field": "/metadata/dataset_id"
                        }
                    }
                ]
            }
            """

    Scenario: POST /bundles/{id}/contents with an edition that doesn't exist
        Given I am an admin user
        When I POST "/bundles/bundle-1/contents"
            """
                {
                    "content_type": "DATASET",
                    "metadata": {
                        "dataset_id": "dataset1",
                        "edition_id": "edition-not-found",
                        "version_id": 1,
                        "title": "Test Dataset"
                    },
                    "links": {
                        "edit": "edit/link",
                        "preview": "preview/link"
                    }
                }
            """
        Then I should receive the following JSON response with status "404":
            """
            {
                "errors": [
                    {
                        "code": "NotFound",
                        "description": "The requested resource does not exist.",
                        "source": {
                            "field": "/metadata/edition_id"
                        }
                    }
                ]
            }
            """

    Scenario: POST /bundles/{id}/contents with a version that doesn't exist
        Given I am an admin user
        When I POST "/bundles/bundle-1/contents"
            """
                {
                    "content_type": "DATASET",
                    "metadata": {
                        "dataset_id": "dataset1",
                        "edition_id": "edition1",
                        "version_id": 404,
                        "title": "Test Dataset"
                    },
                    "links": {
                        "edit": "edit/link",
                        "preview": "preview/link"
                    }
                }
            """
        Then I should receive the following JSON response with status "404":
            """
            {
                "errors": [
                    {
                        "code": "NotFound",
                        "description": "The requested resource does not exist.",
                        "source": {
                            "field": "/metadata/version_id"
                        }
                    }
                ]
            }
            """
    
    Scenario: POST /bundles/{id}/contents with an existing content item with the same dataset
        Given I am an admin user
        When I POST "/bundles/bundle-1/contents"
            """
                {
                    "content_type": "DATASET",
                    "metadata": {
                        "dataset_id": "dataset2",
                        "edition_id": "edition2",
                        "version_id": 2,
                        "title": "Test Dataset 2"
                    },
                    "links": {
                        "edit": "edit/link",
                        "preview": "preview/link"
                    }
                }
            """
        Then I should receive the following JSON response with status "409":
            """
            {
                "errors": [
                    {
                        "code": "Conflict",
                        "description": "Change rejected due to a conflict with the current resource state. A common cause is attempting to change a bundle that is already locked pending publication or has already been published."
                    }
                ]
            }
            """
    
    Scenario: POST /bundles/{id}/contents with no authentication
        Given I am not authenticated
        When I POST "/bundles/bundle-1/contents"
            """
                {
                    "content_type": "DATASET",
                    "metadata": {
                        "dataset_id": "dataset1",
                        "edition_id": "edition1",
                        "version_id": 1,
                        "title": "Test Dataset"
                    },
                    "links": {
                        "edit": "edit/link",
                        "preview": "preview/link"
                    }
                }
            """
        Then the HTTP status code should be "401"
        And the response body should be empty<|MERGE_RESOLUTION|>--- conflicted
+++ resolved
@@ -132,7 +132,7 @@
             """
         And the total number of events should be 2
         And the number of events with action "CREATE" and datatype "content_item" should be 1
-<<<<<<< HEAD
+        And the number of events with action "UPDATE" and datatype "bundle" should be 1
         And the release date for the dataset version with id "version-1" should be "2025-01-03T07:00:00.000Z"
 
     Scenario: POST /bundles/{id}/contents successfully for MANUAL bundle
@@ -176,12 +176,10 @@
                 }
             }
             """
-        And the total number of events should be 1
+        And the total number of events should be 2
         And the number of events with action "CREATE" and datatype "content_item" should be 1
+        And the number of events with action "UPDATE" and datatype "bundle" should be 1
         And the release date for the dataset version with id "version-1" should be ""
-=======
-        And the number of events with action "UPDATE" and datatype "bundle" should be 1
->>>>>>> a5b77eca
     
     Scenario: POST /bundles/{id}/contents with an invalid body (invalid content_type and missing edit link)
         Given I am an admin user
