--- conflicted
+++ resolved
@@ -76,7 +76,6 @@
 	return nil
 }
 
-<<<<<<< HEAD
 func (c *BundleComponent) iHaveTheseBundleEvents(eventsJSON *godog.DocString) error {
 	ctx := context.Background()
 
@@ -91,7 +90,12 @@
 	for _, event := range mapEvents {
 		if err := c.putBundleEventInDatabase(ctx, bundleEventsCollection, event); err != nil {
 			return fmt.Errorf("failed to insert event: %w", err)
-=======
+
+		}
+	}
+	return nil
+}
+
 func (c *BundleComponent) iHaveTheseContentItems(contentItemsJSON *godog.DocString) error {
 	ctx := context.Background()
 	contentItems := []models.ContentItem{}
@@ -105,14 +109,11 @@
 		bundleContentsCollection := c.MongoClient.ActualCollectionName("BundleContentsCollection")
 		if err := c.putContentItemInDatabase(ctx, bundleContentsCollection, contentItems[contentItem]); err != nil {
 			return err
->>>>>>> 52baa2af
-		}
-	}
-
-	return nil
-}
-
-<<<<<<< HEAD
+		}
+	}
+	return nil
+}
+
 func (c *BundleComponent) putBundleEventInDatabase(ctx context.Context, collectionName string, event map[string]interface{}) error {
 	if event["_id"] == nil {
 		event["_id"] = primitive.NewObjectID()
@@ -128,7 +129,11 @@
 	_, err := c.MongoClient.Connection.Collection(collectionName).InsertOne(ctx, event)
 	if err != nil {
 		return fmt.Errorf("failed to insert event: %w", err)
-=======
+	}
+
+	return nil
+}
+
 func (c *BundleComponent) putContentItemInDatabase(ctx context.Context, collectionName string, contentItem models.ContentItem) error {
 	update := bson.M{
 		"$set": contentItem,
@@ -137,7 +142,6 @@
 	_, err := c.MongoClient.Connection.Collection(collectionName).UpsertById(ctx, contentItem.ID, update)
 	if err != nil {
 		return err
->>>>>>> 52baa2af
 	}
 	return nil
 }
@@ -185,34 +189,10 @@
 	return nil
 }
 
-<<<<<<< HEAD
-func (c *BundleComponent) theResponseHeaderShouldBePresent(headerName string) error {
-	if c.apiFeature.HTTPResponse == nil {
-		return fmt.Errorf("no HTTP response available")
-	}
-
-	headerValue := c.apiFeature.HTTPResponse.Header.Get(headerName)
-	if headerValue == "" {
-		return fmt.Errorf("expected header '%s' to be present, but it was not found", headerName)
-	}
-
-	return nil
-}
-
-func (c *BundleComponent) theResponseShouldContain(expectedJSON *godog.DocString) error {
-	return c.apiFeature.IShouldReceiveTheFollowingJSONResponse(expectedJSON)
-}
-func (c *BundleComponent) theJSONResponseShouldContain(expectedTitle string) error {
-	var body struct {
-		Items []struct {
-			Title string `json:"title"`
-		} `json:"items"`
-=======
 func (c *BundleComponent) iShouldReceiveTheFollowingContentItemJSONResponse(expectedJSON *godog.DocString) error {
 	var expectedContentItem models.ContentItem
 	if err := json.Unmarshal([]byte(expectedJSON.Content), &expectedContentItem); err != nil {
 		return fmt.Errorf("failed to unmarshal expected JSON: %w", err)
->>>>>>> 52baa2af
 	}
 
 	bodyBytes, err := io.ReadAll(c.apiFeature.HTTPResponse.Body)
@@ -239,4 +219,43 @@
 	}
 
 	return nil
+}
+
+func (c *BundleComponent) theResponseHeaderShouldBePresent(headerName string) error {
+	if c.apiFeature.HTTPResponse == nil {
+		return fmt.Errorf("no HTTP response available")
+	}
+
+	headerValue := c.apiFeature.HTTPResponse.Header.Get(headerName)
+	if headerValue == "" {
+		return fmt.Errorf("expected header '%s' to be present, but it was not found", headerName)
+	}
+
+	return nil
+}
+
+func (c *BundleComponent) theResponseShouldContain(expectedJSON *godog.DocString) error {
+	return c.apiFeature.IShouldReceiveTheFollowingJSONResponse(expectedJSON)
+}
+func (c *BundleComponent) theJSONResponseShouldContain(expectedTitle string) error {
+	var body struct {
+		Items []struct {
+			Title string `json:"title"`
+		} `json:"items"`
+	}
+
+	bodyBytes, err := io.ReadAll(c.apiFeature.HTTPResponse.Body)
+	if err != nil {
+		return fmt.Errorf("failed to read response body: %w", err)
+	}
+	if err = json.Unmarshal(bodyBytes, &body); err != nil {
+		return fmt.Errorf("failed to parse JSON response: %w", err)
+	}
+	if len(body.Items) == 0 {
+		return fmt.Errorf("response items list is empty")
+	}
+	if body.Items[0].Title != expectedTitle {
+		return fmt.Errorf("expected first bundle title %q, got %q", expectedTitle, body.Items[0].Title)
+	}
+	return nil
 }