package steps

import (
	"context"
	"errors"
	"net/http"
	"time"

	"github.com/ONSdigital/dis-bundle-api/config"
	"github.com/ONSdigital/dis-bundle-api/mongo"
	"github.com/ONSdigital/dis-bundle-api/service"
	serviceMock "github.com/ONSdigital/dis-bundle-api/service/mock"
	"github.com/ONSdigital/dis-bundle-api/store"
	"github.com/ONSdigital/dp-authorisation/v2/authorisation"
	"github.com/ONSdigital/dp-authorisation/v2/authorisationtest"
	componenttest "github.com/ONSdigital/dp-component-test"
	"github.com/ONSdigital/dp-component-test/utils"
	datasetAPIModels "github.com/ONSdigital/dp-dataset-api/models"
	datasetAPISDK "github.com/ONSdigital/dp-dataset-api/sdk"
	datasetAPISDKMock "github.com/ONSdigital/dp-dataset-api/sdk/mocks"
	"github.com/ONSdigital/dp-healthcheck/healthcheck"
	mongodriver "github.com/ONSdigital/dp-mongodb/v3/mongodb"
	permissionsSDK "github.com/ONSdigital/dp-permissions-api/sdk"
	"github.com/ONSdigital/log.go/v2/log"
)

type BundleComponent struct {
	ErrorFeature            componenttest.ErrorFeature
	svc                     *service.Service
	errorChan               chan error
	MongoClient             *mongo.Mongo
	Config                  *config.Config
	HTTPServer              *http.Server
	ServiceRunning          bool
	initialiser             service.Initialiser
	datasetAPIClient        datasetAPISDK.Clienter
	apiFeature              *componenttest.APIFeature
	AuthorisationMiddleware authorisation.Middleware
}

func NewBundleComponent(mongoURI string) (*BundleComponent, error) {
	c := &BundleComponent{
		HTTPServer: &http.Server{
			ReadHeaderTimeout: 60 * time.Second,
		},
		errorChan:      make(chan error),
		ServiceRunning: false,
	}

	var err error

	c.Config, err = config.Get()
	if err != nil {
		return nil, err
	}

	c.Config.EnablePermissionsAuth = true

	log.Info(context.Background(), "configuration for component test", log.Data{"config": c.Config})

	fakePermissionsAPI := setupFakePermissionsAPI()
	c.Config.AuthConfig.PermissionsAPIURL = fakePermissionsAPI.URL()

	c.initialiser = &serviceMock.InitialiserMock{
		DoGetMongoDBFunc:                 c.DoGetMongoDB,
		DoGetDatasetAPIClientFunc:        c.DoGetDatasetAPIClient,
		DoGetHealthCheckFunc:             c.DoGetHealthcheckOk,
		DoGetHTTPServerFunc:              c.DoGetHTTPServer,
		DoGetAuthorisationMiddlewareFunc: c.DoGetAuthorisationMiddleware,
	}

	mongodb := &mongo.Mongo{
		MongoConfig: config.MongoConfig{
			MongoDriverConfig: mongodriver.MongoDriverConfig{
				ClusterEndpoint: mongoURI,
				Database:        utils.RandomDatabase(),
				Collections:     c.Config.Collections,
				ConnectTimeout:  c.Config.ConnectTimeout,
				QueryTimeout:    c.Config.QueryTimeout,
			},
		}}

	if err := mongodb.Init(context.Background()); err != nil {
		return nil, err
	}

	c.ServiceRunning = true
	c.MongoClient = mongodb
	c.apiFeature = componenttest.NewAPIFeature(c.InitialiseService)

	return c, nil
}

func setupFakePermissionsAPI() *authorisationtest.FakePermissionsAPI {
	fakePermissionsAPI := authorisationtest.NewFakePermissionsAPI()
	bundle := getPermissionsBundle()
	fakePermissionsAPI.Reset()
	if err := fakePermissionsAPI.UpdatePermissionsBundleResponse(bundle); err != nil {
		log.Error(context.Background(), "failed to update permissions bundle response", err)
	}
	return fakePermissionsAPI
}

<<<<<<< HEAD
func getPermissionsBundle() *sdk.Bundle {
	return &sdk.Bundle{
		"bundles:read": {
=======
func getPermissionsBundle() *permissionsSDK.Bundle {
	return &permissionsSDK.Bundle{
		"bundles:read": { // role
>>>>>>> 52baa2af
			"groups/role-admin": { // group
				{
					ID: "1", // policy
				},
			},
		},
<<<<<<< HEAD
		"bundle-events:read": {
			"groups/role-admin": { // group
				{
					ID: "2", // policy
=======
		"bundles:create": {
			"groups/role-admin": {
				{
					ID: "1",
				},
			},
		},
		"bundles:update": {
			"groups/role-admin": {
				{
					ID: "1",
>>>>>>> 52baa2af
				},
			},
		},
	}
}

func (c *BundleComponent) Reset() error {
	ctx := context.Background()

	c.MongoClient.Database = utils.RandomDatabase()
	if err := c.MongoClient.Init(ctx); err != nil {
		log.Warn(ctx, "error initialising MongoClient during Reset", log.Data{"err": err.Error()})
	}

	c.setInitialiserMock()

	return nil
}

func (c *BundleComponent) InitialiseService() (http.Handler, error) {
	// Initialiser before Run to allow switching out of Initialiser between tests.
	c.svc = service.New(c.Config, service.NewServiceList(c.initialiser))

	if err := c.svc.Run(context.Background(), "1", "", "", c.errorChan); err != nil {
		return nil, err
	}
	c.ServiceRunning = true
	return c.HTTPServer.Handler, nil
}

func (c *BundleComponent) DoGetHealthcheckOk(*config.Config, string, string, string) (service.HealthChecker, error) {
	return &serviceMock.HealthCheckerMock{
		AddCheckFunc: func(string, healthcheck.Checker) error { return nil },
		StartFunc:    func(context.Context) {},
		StopFunc:     func() {},
	}, nil
}

func (c *BundleComponent) DoGetHTTPServer(bindAddr string, router http.Handler) service.HTTPServer {
	c.HTTPServer.Addr = bindAddr
	c.HTTPServer.Handler = router
	return c.HTTPServer
}

func (c *BundleComponent) DoGetMongoDB(context.Context, config.MongoConfig) (store.MongoDB, error) {
	return c.MongoClient, nil
}

func (c *BundleComponent) DoGetDatasetAPIClient(datasetAPIURL string) datasetAPISDK.Clienter {
	datasetAPIClient := &datasetAPISDKMock.ClienterMock{
		GetVersionFunc: func(ctx context.Context, headers datasetAPISDK.Headers, datasetID, editionID string, versionID string) (datasetAPIModels.Version, error) {
			if datasetID == "fail-get-version" {
				return datasetAPIModels.Version{}, errors.New("version not found")
			}
			return datasetAPIModels.Version{}, nil
		},
	}
	c.datasetAPIClient = datasetAPIClient
	return c.datasetAPIClient
}

func (c *BundleComponent) DoGetAuthorisationMiddleware(ctx context.Context, cfg *authorisation.Config) (authorisation.Middleware, error) {
	middleware, err := authorisation.NewMiddlewareFromConfig(ctx, cfg, cfg.JWTVerificationPublicKeys)
	if err != nil {
		return nil, err
	}

	c.AuthorisationMiddleware = middleware
	return c.AuthorisationMiddleware, nil
}

func (c *BundleComponent) setInitialiserMock() {
	c.initialiser = &serviceMock.InitialiserMock{
		DoGetMongoDBFunc:                 c.DoGetMongoDB,
		DoGetDatasetAPIClientFunc:        c.DoGetDatasetAPIClient,
		DoGetHealthCheckFunc:             c.DoGetHealthcheckOk,
		DoGetHTTPServerFunc:              c.DoGetHTTPServer,
		DoGetAuthorisationMiddlewareFunc: c.DoGetAuthorisationMiddleware,
	}
}

func (c *BundleComponent) Close() error {
	ctx := context.Background()

	// Closing Mongo DB
	if c.svc != nil && c.ServiceRunning {
		if err := c.MongoClient.Connection.DropDatabase(ctx); err != nil {
			log.Warn(ctx, "error dropping database on Close", log.Data{"err": err.Error()})
		}
		if err := c.svc.Close(ctx); err != nil {
			return err
		}
		c.ServiceRunning = false
	}
	return nil
}<|MERGE_RESOLUTION|>--- conflicted
+++ resolved
@@ -101,27 +101,15 @@
 	return fakePermissionsAPI
 }
 
-<<<<<<< HEAD
-func getPermissionsBundle() *sdk.Bundle {
-	return &sdk.Bundle{
-		"bundles:read": {
-=======
 func getPermissionsBundle() *permissionsSDK.Bundle {
 	return &permissionsSDK.Bundle{
 		"bundles:read": { // role
->>>>>>> 52baa2af
 			"groups/role-admin": { // group
 				{
 					ID: "1", // policy
 				},
 			},
 		},
-<<<<<<< HEAD
-		"bundle-events:read": {
-			"groups/role-admin": { // group
-				{
-					ID: "2", // policy
-=======
 		"bundles:create": {
 			"groups/role-admin": {
 				{
@@ -133,7 +121,6 @@
 			"groups/role-admin": {
 				{
 					ID: "1",
->>>>>>> 52baa2af
 				},
 			},
 		},
