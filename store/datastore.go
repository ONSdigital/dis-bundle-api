package store

import (
	"context"
	"time"

	"github.com/ONSdigital/dis-bundle-api/models"
	"github.com/ONSdigital/dp-healthcheck/healthcheck"
)

//go:generate moq -out datastoretest/mongo.go -pkg storetest . MongoDB
//go:generate moq -out datastoretest/datastore.go -pkg storetest . Storer

// Datastore provides a datastore.Storer interface used to store, retrieve, remove or update bundles
type Datastore struct {
	Backend Storer
}

type dataMongoDB interface {
	ListBundles(ctx context.Context, offset, limit int) (bundles []*models.Bundle, totalCount int, err error)
<<<<<<< HEAD
	ListBundleEvents(ctx context.Context, offset, limit int, bundleID string, after, before *time.Time) ([]*models.Event, int, error)
=======
	GetBundle(ctx context.Context, bundleID string) (*models.Bundle, error)
	UpdateBundleETag(ctx context.Context, bundleID, email string) (*models.Bundle, error)
	CheckBundleExists(ctx context.Context, bundleID string) (bool, error)
	CreateContentItem(ctx context.Context, contentItem *models.ContentItem) error
>>>>>>> 52baa2af
	CheckAllBundleContentsAreApproved(ctx context.Context, bundleID string) (bool, error)
	CheckContentItemExistsByDatasetEditionVersion(ctx context.Context, datasetID, editionID string, versionID int) (bool, error)
	CreateBundleEvent(ctx context.Context, event *models.Event) error
	Checker(ctx context.Context, state *healthcheck.CheckState) error
	Close(ctx context.Context) error
}

// MongoDB represents all the required methods from mongo DB
type MongoDB interface {
	dataMongoDB
	Close(context.Context) error
	Checker(context.Context, *healthcheck.CheckState) error
}

// Storer represents basic data access via Get, Remove and Upsert methods, abstracting it from mongoDB or graphDB
type Storer interface {
	dataMongoDB
}

func (ds *Datastore) ListBundles(ctx context.Context, offset, limit int) ([]*models.Bundle, int, error) {
	return ds.Backend.ListBundles(ctx, offset, limit)
}

<<<<<<< HEAD
func (ds *Datastore) ListBundleEvents(ctx context.Context, offset, limit int, bundleID string, after, before *time.Time) ([]*models.Event, int, error) {
	return ds.Backend.ListBundleEvents(ctx, offset, limit, bundleID, after, before)
=======
func (ds *Datastore) GetBundle(ctx context.Context, bundleID string) (*models.Bundle, error) {
	return ds.Backend.GetBundle(ctx, bundleID)
}

func (ds *Datastore) UpdateBundleETag(ctx context.Context, bundleID, email string) (*models.Bundle, error) {
	return ds.Backend.UpdateBundleETag(ctx, bundleID, email)
}

func (ds *Datastore) CheckBundleExists(ctx context.Context, bundleID string) (bool, error) {
	return ds.Backend.CheckBundleExists(ctx, bundleID)
}

func (ds *Datastore) CreateContentItem(ctx context.Context, contentItem *models.ContentItem) error {
	return ds.Backend.CreateContentItem(ctx, contentItem)
>>>>>>> 52baa2af
}

func (ds *Datastore) CheckAllBundleContentsAreApproved(ctx context.Context, bundleID string) (bool, error) {
	return ds.Backend.CheckAllBundleContentsAreApproved(ctx, bundleID)
}

func (ds *Datastore) CheckContentItemExistsByDatasetEditionVersion(ctx context.Context, datasetID, editionID string, versionID int) (bool, error) {
	return ds.Backend.CheckContentItemExistsByDatasetEditionVersion(ctx, datasetID, editionID, versionID)
}

func (ds *Datastore) CreateBundleEvent(ctx context.Context, event *models.Event) error {
	return ds.Backend.CreateBundleEvent(ctx, event)
}<|MERGE_RESOLUTION|>--- conflicted
+++ resolved
@@ -18,14 +18,11 @@
 
 type dataMongoDB interface {
 	ListBundles(ctx context.Context, offset, limit int) (bundles []*models.Bundle, totalCount int, err error)
-<<<<<<< HEAD
 	ListBundleEvents(ctx context.Context, offset, limit int, bundleID string, after, before *time.Time) ([]*models.Event, int, error)
-=======
 	GetBundle(ctx context.Context, bundleID string) (*models.Bundle, error)
 	UpdateBundleETag(ctx context.Context, bundleID, email string) (*models.Bundle, error)
 	CheckBundleExists(ctx context.Context, bundleID string) (bool, error)
 	CreateContentItem(ctx context.Context, contentItem *models.ContentItem) error
->>>>>>> 52baa2af
 	CheckAllBundleContentsAreApproved(ctx context.Context, bundleID string) (bool, error)
 	CheckContentItemExistsByDatasetEditionVersion(ctx context.Context, datasetID, editionID string, versionID int) (bool, error)
 	CreateBundleEvent(ctx context.Context, event *models.Event) error
@@ -49,10 +46,9 @@
 	return ds.Backend.ListBundles(ctx, offset, limit)
 }
 
-<<<<<<< HEAD
 func (ds *Datastore) ListBundleEvents(ctx context.Context, offset, limit int, bundleID string, after, before *time.Time) ([]*models.Event, int, error) {
 	return ds.Backend.ListBundleEvents(ctx, offset, limit, bundleID, after, before)
-=======
+}
 func (ds *Datastore) GetBundle(ctx context.Context, bundleID string) (*models.Bundle, error) {
 	return ds.Backend.GetBundle(ctx, bundleID)
 }
@@ -67,7 +63,6 @@
 
 func (ds *Datastore) CreateContentItem(ctx context.Context, contentItem *models.ContentItem) error {
 	return ds.Backend.CreateContentItem(ctx, contentItem)
->>>>>>> 52baa2af
 }
 
 func (ds *Datastore) CheckAllBundleContentsAreApproved(ctx context.Context, bundleID string) (bool, error) {
