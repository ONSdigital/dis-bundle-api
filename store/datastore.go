package store

import (
	"context"
	"time"

	"github.com/ONSdigital/dis-bundle-api/filters"
	"github.com/ONSdigital/dis-bundle-api/models"
	"github.com/ONSdigital/dp-healthcheck/healthcheck"
)

// Datastore provides a datastore.Storer interface used to store, retrieve, remove or update bundles
//
//go:generate moq -out datastoretest/mongo.go -pkg storetest . MongoDB
//go:generate moq -out datastoretest/datastore.go -pkg storetest . Storer

type Datastore struct {
	Backend Storer
}

type dataMongoDB interface {
	ListBundles(ctx context.Context, offset, limit int, filters *filters.BundleFilters) (bundles []*models.Bundle, totalCount int, err error)
	ListBundleEvents(ctx context.Context, offset, limit int, bundleID string, after, before *time.Time) ([]*models.Event, int, error)
	GetBundle(ctx context.Context, bundleID string) (*models.Bundle, error)
	CreateBundle(ctx context.Context, bundle *models.Bundle) error
	CheckBundleExistsByTitle(ctx context.Context, title string) (bool, error)
	UpdateBundleETag(ctx context.Context, bundleID, email string) (*models.Bundle, error)
	CheckBundleExists(ctx context.Context, bundleID string) (bool, error)
	GetContentItemByBundleIDAndContentItemID(ctx context.Context, bundleID, contentItemID string) (*models.ContentItem, error)
	CreateContentItem(ctx context.Context, contentItem *models.ContentItem) error
	CheckAllBundleContentsAreApproved(ctx context.Context, bundleID string) (bool, error)
	CheckContentItemExistsByDatasetEditionVersion(ctx context.Context, datasetID, editionID string, versionID int) (bool, error)
	DeleteContentItem(ctx context.Context, contentItemID string) error
	ListBundleContents(ctx context.Context, bundleID string, offset, limit int) ([]*models.ContentItem, int, error)
	CreateBundleEvent(ctx context.Context, event *models.Event) error
	Checker(ctx context.Context, state *healthcheck.CheckState) error
	Close(ctx context.Context) error
}

// MongoDB represents all the required methods from mongo DB
type MongoDB interface {
	dataMongoDB
	Close(context.Context) error
	Checker(context.Context, *healthcheck.CheckState) error
}

// Storer represents basic data access via Get, Remove and Upsert methods, abstracting it from mongoDB or graphDB
type Storer interface {
	dataMongoDB
}

func (ds *Datastore) ListBundles(ctx context.Context, offset, limit int, filters *filters.BundleFilters) ([]*models.Bundle, int, error) {
	return ds.Backend.ListBundles(ctx, offset, limit, filters)
}

func (ds *Datastore) ListBundleEvents(ctx context.Context, offset, limit int, bundleID string, after, before *time.Time) ([]*models.Event, int, error) {
	return ds.Backend.ListBundleEvents(ctx, offset, limit, bundleID, after, before)
}
func (ds *Datastore) GetBundle(ctx context.Context, bundleID string) (*models.Bundle, error) {
	return ds.Backend.GetBundle(ctx, bundleID)
}

func (ds *Datastore) CreateBundle(ctx context.Context, bundle *models.Bundle) error {
	return ds.Backend.CreateBundle(ctx, bundle)
}

func (ds *Datastore) UpdateBundleETag(ctx context.Context, bundleID, email string) (*models.Bundle, error) {
	return ds.Backend.UpdateBundleETag(ctx, bundleID, email)
}

func (ds *Datastore) CheckBundleExists(ctx context.Context, bundleID string) (bool, error) {
	return ds.Backend.CheckBundleExists(ctx, bundleID)
}

func (ds *Datastore) GetContentItemByBundleIDAndContentItemID(ctx context.Context, bundleID, contentItemID string) (*models.ContentItem, error) {
	return ds.Backend.GetContentItemByBundleIDAndContentItemID(ctx, bundleID, contentItemID)
}

func (ds *Datastore) CreateContentItem(ctx context.Context, contentItem *models.ContentItem) error {
	return ds.Backend.CreateContentItem(ctx, contentItem)
}

func (ds *Datastore) CheckAllBundleContentsAreApproved(ctx context.Context, bundleID string) (bool, error) {
	return ds.Backend.CheckAllBundleContentsAreApproved(ctx, bundleID)
}

func (ds *Datastore) CheckContentItemExistsByDatasetEditionVersion(ctx context.Context, datasetID, editionID string, versionID int) (bool, error) {
	return ds.Backend.CheckContentItemExistsByDatasetEditionVersion(ctx, datasetID, editionID, versionID)
}

func (ds *Datastore) DeleteContentItem(ctx context.Context, contentItemID string) error {
	return ds.Backend.DeleteContentItem(ctx, contentItemID)
}

func (ds *Datastore) CreateBundleEvent(ctx context.Context, event *models.Event) error {
	return ds.Backend.CreateBundleEvent(ctx, event)
}

<<<<<<< HEAD
func (ds *Datastore) CheckBundleExistsByTitle(ctx context.Context, title string) (bool, error) {
	return ds.Backend.CheckBundleExistsByTitle(ctx, title)
=======
func (ds *Datastore) ListBundleContents(ctx context.Context, bundleID string, offset, limit int) ([]*models.ContentItem, int, error) {
	return ds.Backend.ListBundleContents(ctx, bundleID, offset, limit)
>>>>>>> d4c9c9ac
}<|MERGE_RESOLUTION|>--- conflicted
+++ resolved
@@ -96,11 +96,10 @@
 	return ds.Backend.CreateBundleEvent(ctx, event)
 }
 
-<<<<<<< HEAD
 func (ds *Datastore) CheckBundleExistsByTitle(ctx context.Context, title string) (bool, error) {
 	return ds.Backend.CheckBundleExistsByTitle(ctx, title)
-=======
+}
+
 func (ds *Datastore) ListBundleContents(ctx context.Context, bundleID string, offset, limit int) ([]*models.ContentItem, int, error) {
 	return ds.Backend.ListBundleContents(ctx, bundleID, offset, limit)
->>>>>>> d4c9c9ac
 }