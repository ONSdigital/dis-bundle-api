--- conflicted
+++ resolved
@@ -38,14 +38,6 @@
 		"/bundles",
 		authMiddleware.Require("bundles:read", paginator.Paginate(api.getBundles)),
 	)
-<<<<<<< HEAD
-
-	api.get(
-		"/bundles/{bundle_id}",
-		authMiddleware.Require("bundles:read", api.getBundle),
-	)
-
-=======
 	api.get(
 		"/bundle-events",
 		authMiddleware.Require("bundles:read", paginator.Paginate(api.getBundleEvents)),
@@ -54,7 +46,11 @@
 		"/bundles/{bundle-id}/contents",
 		authMiddleware.Require("bundles:create", api.postBundleContents),
 	)
->>>>>>> d055a6af
+	api.get(
+		"/bundles/{bundle-id}",
+		authMiddleware.Require("bundles:read", api.getBundle),
+	)
+
 	return api
 }
 
