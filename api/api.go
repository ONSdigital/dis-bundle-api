package api

import (
	"context"
	"net/http"

	"github.com/ONSdigital/dis-bundle-api/application"
	"github.com/ONSdigital/dis-bundle-api/config"
	"github.com/ONSdigital/dis-bundle-api/pagination"
	"github.com/ONSdigital/dis-bundle-api/store"
	auth "github.com/ONSdigital/dp-authorisation/v2/authorisation"
	datasetAPISDK "github.com/ONSdigital/dp-dataset-api/sdk"
	"github.com/gorilla/mux"
)

// API provides a struct to wrap the api around
type BundleAPI struct {
	Router                *mux.Router
	Store                 *store.Datastore
	stateMachineBundleAPI *application.StateMachineBundleAPI
	datasetAPIClient      datasetAPISDK.Clienter
	authMiddleware        auth.Middleware
}

// Setup function sets up the api and returns an api
func Setup(ctx context.Context, cfg *config.Config, router *mux.Router, store *store.Datastore, stateMachineBundleAPI *application.StateMachineBundleAPI, datasetAPIClient datasetAPISDK.Clienter, authMiddleware auth.Middleware) *BundleAPI {
	api := &BundleAPI{
		Router:                router,
		Store:                 store,
		stateMachineBundleAPI: stateMachineBundleAPI,
		datasetAPIClient:      datasetAPIClient,
		authMiddleware:        authMiddleware,
	}

	paginator := pagination.NewPaginator(cfg.DefaultLimit, cfg.DefaultOffset, cfg.DefaultMaxLimit)

	api.get(
		"/bundles",
		authMiddleware.Require("bundles:read", paginator.Paginate(api.getBundles)),
	)
<<<<<<< HEAD
	api.get(
		"/bundle-events",
		authMiddleware.Require("bundle-events:read", paginator.Paginate(api.getBundleEvents)),
=======

	api.post(
		"/bundles/{bundle-id}/contents",
		authMiddleware.Require("bundles:create", api.postBundleContents),
>>>>>>> 52baa2af
	)
	return api
}

// get registers a GET http.HandlerFunc.
func (api *BundleAPI) get(path string, handler http.HandlerFunc) {
	api.Router.HandleFunc(path, handler).Methods(http.MethodGet)
}

// post registers a POST http.HandlerFunc.
func (api *BundleAPI) post(path string, handler http.HandlerFunc) {
	api.Router.HandleFunc(path, handler).Methods(http.MethodPost)
}<|MERGE_RESOLUTION|>--- conflicted
+++ resolved
@@ -38,16 +38,13 @@
 		"/bundles",
 		authMiddleware.Require("bundles:read", paginator.Paginate(api.getBundles)),
 	)
-<<<<<<< HEAD
 	api.get(
 		"/bundle-events",
 		authMiddleware.Require("bundle-events:read", paginator.Paginate(api.getBundleEvents)),
-=======
-
+	)
 	api.post(
 		"/bundles/{bundle-id}/contents",
 		authMiddleware.Require("bundles:create", api.postBundleContents),
->>>>>>> 52baa2af
 	)
 	return api
 }
