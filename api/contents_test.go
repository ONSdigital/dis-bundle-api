package api

import (
	"bytes"
	"context"
	"encoding/json"
	"errors"
	"net/http"
	"net/http/httptest"
	"testing"

	"github.com/ONSdigital/dis-bundle-api/apierrors"
	"github.com/ONSdigital/dis-bundle-api/application"
	"github.com/ONSdigital/dis-bundle-api/config"
	"github.com/ONSdigital/dis-bundle-api/models"
	"github.com/ONSdigital/dis-bundle-api/store"
	storetest "github.com/ONSdigital/dis-bundle-api/store/datastoretest"
	datasetAPIModels "github.com/ONSdigital/dp-dataset-api/models"
	datasetAPISDK "github.com/ONSdigital/dp-dataset-api/sdk"
	datasetAPISDKMock "github.com/ONSdigital/dp-dataset-api/sdk/mocks"
	"github.com/gorilla/mux"
	. "github.com/smartystreets/goconvey/convey"
)

func GetBundleAPIWithDatasetAPIMocks(datastore store.Datastore, datasetAPIClient datasetAPISDK.Clienter) *BundleAPI {
	ctx := context.Background()
	cfg := &config.Config{
		DefaultMaxLimit: 100,
	}
	r := mux.NewRouter()

	mockStates := []application.State{
		application.Draft,
		application.InReview,
		application.Approved,
		application.Published,
	}

	mockTransitions := []application.Transition{
		{
			Label:               "DRAFT",
			TargetState:         application.Draft,
			AllowedSourceStates: []string{"IN_REVIEW", "APPROVED"},
		},
		{
			Label:               "IN_REVIEW",
			TargetState:         application.InReview,
			AllowedSourceStates: []string{"DRAFT", "APPROVED"},
		},
		{
			Label:               "APPROVED",
			TargetState:         application.Approved,
			AllowedSourceStates: []string{"IN_REVIEW"},
		},
		{
			Label:               "PUBLISHED",
			TargetState:         application.Published,
			AllowedSourceStates: []string{"APPROVED"},
		},
	}

	stateMachine := application.NewStateMachine(ctx, mockStates, mockTransitions, datastore)

	stateMachineBundleAPI := &application.StateMachineBundleAPI{
		Datastore:        datastore,
		StateMachine:     stateMachine,
		DatasetAPIClient: datasetAPIClient,
	}
	return Setup(ctx, cfg, r, &datastore, stateMachineBundleAPI, datasetAPIClient, newAuthMiddlwareMock())
}
func TestPostBundleContents_Success(t *testing.T) {
	t.Parallel()

	Convey("Given a POST request to /bundles/{bundle-id}/contents with a valid JSON body", t, func() {
		newContentItem := &models.ContentItem{
			BundleID:    "bundle-1",
			ContentType: models.ContentTypeDataset,
			Metadata: models.Metadata{
				DatasetID: "dataset-1",
				EditionID: "edition-1",
				Title:     "Example Content Item",
				VersionID: 1,
			},
			Links: models.Links{
				Edit:    "/edit",
				Preview: "/preview",
			},
		}
		newContentItemJSON, err := json.Marshal(newContentItem)
		So(err, ShouldBeNil)

		r := httptest.NewRequest("POST", "/bundles/bundle-1/contents", bytes.NewReader(newContentItemJSON))
		r.Header.Set("Authorization", "test-auth-token")
		w := httptest.NewRecorder()

		mockedDatastore := &storetest.StorerMock{
			CheckBundleExistsFunc: func(ctx context.Context, bundleID string) (bool, error) {
				if bundleID == "bundle-1" {
					return true, nil
				}
				return false, nil
			},
			CheckContentItemExistsByDatasetEditionVersionFunc: func(ctx context.Context, datasetID, editionID string, versionID int) (bool, error) {
				if datasetID == "dataset-1" && editionID == "edition-1" && versionID == 1 {
					return false, nil
				}
				return true, nil
			},
			CreateContentItemFunc: func(ctx context.Context, contentItem *models.ContentItem) error {
				if contentItem.BundleID == "bundle-1" &&
					contentItem.Metadata.DatasetID == "dataset-1" &&
					contentItem.Metadata.EditionID == "edition-1" &&
					contentItem.Metadata.VersionID == 1 {
					return nil
				}
				return errors.New("failed to create content item")
			},
			CreateBundleEventFunc: func(ctx context.Context, event *models.Event) error {
				if event.ContentItem.BundleID == "bundle-1" {
					return nil
				}
				return errors.New("failed to create bundle event")
			},
			UpdateBundleETagFunc: func(ctx context.Context, bundleID, email string) (*models.Bundle, error) {
				if bundleID == "bundle-1" {
					return &models.Bundle{
						ID:   bundleID,
						ETag: "new-etag",
					}, nil
				}
				return nil, errors.New("failed to update bundle ETag")
			},
		}

		mockDatasetAPIClient := datasetAPISDKMock.ClienterMock{
			GetVersionFunc: func(ctx context.Context, headers datasetAPISDK.Headers, datasetID, editionID string, versionID string) (datasetAPIModels.Version, error) {
				if datasetID == "dataset-1" && editionID == "edition-1" && versionID == "1" {
					return datasetAPIModels.Version{
						DatasetID: datasetID,
						Edition:   editionID,
						Version:   1,
					}, nil
				}
				return datasetAPIModels.Version{}, errors.New("version not found")
			},
		}

		bundleAPI := GetBundleAPIWithMocks(store.Datastore{Backend: mockedDatastore})
		bundleAPI.datasetAPIClient = &mockDatasetAPIClient

		Convey("When postBundleContents is called", func() {
			bundleAPI.Router.ServeHTTP(w, r)

			var createdContentItem models.ContentItem
			err := json.NewDecoder(w.Body).Decode(&createdContentItem)
			So(err, ShouldBeNil)

			Convey("Then it should return a 201 Created status and the created content item", func() {
				So(w.Code, ShouldEqual, 201)

				So(createdContentItem.ID, ShouldNotBeEmpty)
				So(createdContentItem.BundleID, ShouldEqual, "bundle-1")
				So(createdContentItem.ContentType.String(), ShouldEqual, "DATASET")
				So(createdContentItem.Metadata.DatasetID, ShouldEqual, "dataset-1")
				So(createdContentItem.Metadata.EditionID, ShouldEqual, "edition-1")
				So(createdContentItem.Metadata.VersionID, ShouldEqual, 1)
				So(createdContentItem.Links.Edit, ShouldEqual, "/edit")
				So(createdContentItem.Links.Preview, ShouldEqual, "/preview")
			})

			Convey("And the correct headers should be set", func() {
				So(w.Header().Get("Cache-Control"), ShouldEqual, "no-store")
				So(w.Header().Get("Content-Type"), ShouldEqual, "application/json")
				So(w.Header().Get("ETag"), ShouldEqual, "new-etag")
				So(w.Header().Get("Location"), ShouldEqual, "/bundles/bundle-1/contents/"+createdContentItem.ID)
			})
		})
	})
}

func TestPostBundleContents_MalformedJSON_Failure(t *testing.T) {
	t.Parallel()

	Convey("Given a POST request to /bundles/{bundle-id}/contents with a malformed JSON body", t, func() {
		r := httptest.NewRequest("POST", "/bundles/bundle-1/contents", bytes.NewReader([]byte("invalid json")))
		w := httptest.NewRecorder()

		bundleAPI := GetBundleAPIWithMocks(store.Datastore{Backend: &storetest.StorerMock{}})

		Convey("When postBundleContents is called", func() {
			bundleAPI.Router.ServeHTTP(w, r)

			Convey("Then it should return a 400 Bad Request status code", func() {
				So(w.Code, ShouldEqual, 400)
			})

			Convey("And the response body should contain an error message", func() {
				var errResp models.ErrorList
				err := json.NewDecoder(w.Body).Decode(&errResp)
				So(err, ShouldBeNil)

				code := models.CodeBadRequest
				expectedErrResp := models.ErrorList{
					Errors: []*models.Error{
						{
							Code:        &code,
							Description: apierrors.ErrorDescriptionMalformedRequest,
						},
					},
				}
				So(errResp, ShouldResemble, expectedErrResp)
			})
		})
	})
}

func TestPostBundleContents_InvalidBody_Failure(t *testing.T) {
	t.Parallel()

	Convey("Given a POST request to /bundles/{bundle-id}/contents with an invalid body", t, func() {
		invalidContentItem := &models.ContentItem{
			BundleID:    "bundle-1",
			ContentType: models.ContentTypeDataset,
			Metadata: models.Metadata{
				DatasetID: "dataset-1",
				EditionID: "",
				Title:     "Example Content Item",
				VersionID: 1,
			},
			Links: models.Links{
				Preview: "/preview",
			},
		}
		invalidContentItemJSON, err := json.Marshal(invalidContentItem)
		So(err, ShouldBeNil)

		r := httptest.NewRequest("POST", "/bundles/bundle-1/contents", bytes.NewReader(invalidContentItemJSON))
		w := httptest.NewRecorder()

		bundleAPI := GetBundleAPIWithMocks(store.Datastore{Backend: &storetest.StorerMock{}})

		Convey("When postBundleContents is called", func() {
			bundleAPI.Router.ServeHTTP(w, r)

			Convey("Then it should return a 400 Bad Request status code", func() {
				So(w.Code, ShouldEqual, 400)
			})

			Convey("And the response body should contain an error message", func() {
				var errResp models.ErrorList
				err := json.NewDecoder(w.Body).Decode(&errResp)
				So(err, ShouldBeNil)

				codeMissingParameters := models.CodeMissingParameters
				expectedErrResp := models.ErrorList{
					Errors: []*models.Error{
						{
							Code:        &codeMissingParameters,
							Description: apierrors.ErrorDescriptionMissingParameters,
							Source:      &models.Source{Field: "/metadata/edition_id"},
						},
						{
							Code:        &codeMissingParameters,
							Description: apierrors.ErrorDescriptionMissingParameters,
							Source:      &models.Source{Field: "/links/edit"},
						},
					},
				}
				So(errResp, ShouldResemble, expectedErrResp)
			})
		})
	})
}

func TestPostBundleContents_NonExistentBundle_Failure(t *testing.T) {
	t.Parallel()

	Convey("Given a POST request to /bundles/{bundle-id}/contents with a non-existent bundle", t, func() {
		newContentItem := &models.ContentItem{
			BundleID:    "bundle-1",
			ContentType: models.ContentTypeDataset,
			Metadata: models.Metadata{
				DatasetID: "dataset-1",
				EditionID: "edition-1",
				Title:     "Example Content Item",
				VersionID: 1,
			},
			Links: models.Links{
				Edit:    "/edit",
				Preview: "/preview",
			},
		}
		newContentItemJSON, err := json.Marshal(newContentItem)
		So(err, ShouldBeNil)

		mockedDatastore := &storetest.StorerMock{
			CheckBundleExistsFunc: func(ctx context.Context, bundleID string) (bool, error) {
				if bundleID == "non-existent-bundle" {
					return false, nil
				}
				return false, errors.New("unexpected error")
			},
		}

		bundleAPI := GetBundleAPIWithMocks(store.Datastore{Backend: mockedDatastore})

		Convey("When postBundleContents is called and CheckBundleExists fails", func() {
			r := httptest.NewRequest("POST", "/bundles/database-failure-bundle/contents", bytes.NewReader(newContentItemJSON))
			w := httptest.NewRecorder()

			bundleAPI.Router.ServeHTTP(w, r)

			Convey("Then it should return a 500 Internal Server Error status code", func() {
				So(w.Code, ShouldEqual, 500)
			})

			Convey("And the response body should contain an error message", func() {
				var errResp models.ErrorList
				err := json.NewDecoder(w.Body).Decode(&errResp)
				So(err, ShouldBeNil)

				codeInternalError := models.CodeInternalServerError
				expectedErrResp := models.ErrorList{
					Errors: []*models.Error{
						{
							Code:        &codeInternalError,
							Description: "Failed to check if bundle exists",
						},
					},
				}
				So(errResp, ShouldResemble, expectedErrResp)
			})
		})

		Convey("When postBundleContents is called with a non-existent bundle", func() {
			r := httptest.NewRequest("POST", "/bundles/non-existent-bundle/contents", bytes.NewReader(newContentItemJSON))
			w := httptest.NewRecorder()

			bundleAPI.Router.ServeHTTP(w, r)

			Convey("Then it should return a 404 Not Found status code", func() {
				So(w.Code, ShouldEqual, 404)
			})

			Convey("And the response body should contain an error message", func() {
				var errResp models.ErrorList
				err := json.NewDecoder(w.Body).Decode(&errResp)
				So(err, ShouldBeNil)

				codeNotFound := models.CodeNotFound
				expectedErrResp := models.ErrorList{
					Errors: []*models.Error{
						{
							Code:        &codeNotFound,
							Description: "Bundle not found",
						},
					},
				}
				So(errResp, ShouldResemble, expectedErrResp)
			})
		})
	})
}

func TestPostBundleContents_NonExistentDatasetEditionOrVersion_Failure(t *testing.T) {
	t.Parallel()

	Convey("Given a POST request to /bundles/{bundle-id}/contents with a dataset, edition or version that does not exist", t, func() {
		newContentItem := &models.ContentItem{
			BundleID:    "bundle-1",
			ContentType: models.ContentTypeDataset,
			Metadata: models.Metadata{
				DatasetID: "dataset-1",
				EditionID: "edition-1",
				Title:     "Example Content Item",
				VersionID: 1,
			},
			Links: models.Links{
				Edit:    "/edit",
				Preview: "/preview",
			},
		}
		newContentItemJSON, err := json.Marshal(newContentItem)
		So(err, ShouldBeNil)

		mockedDatastore := &storetest.StorerMock{
			CheckBundleExistsFunc: func(ctx context.Context, bundleID string) (bool, error) {
				return true, nil
			},
		}

		mockDatasetAPIClient := datasetAPISDKMock.ClienterMock{
			GetVersionFunc: func(ctx context.Context, headers datasetAPISDK.Headers, datasetID, editionID string, versionID string) (datasetAPIModels.Version, error) {
				if datasetID == "dataset-1" {
					return datasetAPIModels.Version{}, errors.New("dataset not found")
				}
				if editionID == "edition-1" {
					return datasetAPIModels.Version{}, errors.New("edition not found")
				}
				if versionID == "1" {
					return datasetAPIModels.Version{}, errors.New("version not found")
				}
				return datasetAPIModels.Version{}, errors.New("unexpected error")
			},
		}

		bundleAPI := GetBundleAPIWithMocks(store.Datastore{Backend: mockedDatastore})
		bundleAPI.datasetAPIClient = &mockDatasetAPIClient

		Convey("When postBundleContents is called with a non-existent dataset", func() {
			r := httptest.NewRequest("POST", "/bundles/bundle-1/contents", bytes.NewReader(newContentItemJSON))
			r.Header.Set("X-Florence-Token", "test-auth-token")
			w := httptest.NewRecorder()

			bundleAPI.Router.ServeHTTP(w, r)

			Convey("Then it should return a 404 Not Found status code", func() {
				So(w.Code, ShouldEqual, 404)
			})

			Convey("And the response body should contain an error message", func() {
				var errResp models.ErrorList
				err := json.NewDecoder(w.Body).Decode(&errResp)
				So(err, ShouldBeNil)

				codeNotFound := models.CodeNotFound
				expectedErrResp := models.ErrorList{
					Errors: []*models.Error{
						{
							Code:        &codeNotFound,
							Description: apierrors.ErrorDescriptionNotFound,
							Source:      &models.Source{Field: "/metadata/dataset_id"},
						},
					},
				}
				So(errResp, ShouldResemble, expectedErrResp)
			})
		})

		Convey("When postBundleContents is called with a non-existent edition", func() {
			newContentItem.Metadata.DatasetID = "dataset-2"
			newContentItemJSON, err := json.Marshal(newContentItem)
			So(err, ShouldBeNil)

			r := httptest.NewRequest("POST", "/bundles/bundle-1/contents", bytes.NewReader(newContentItemJSON))
			r.Header.Set("X-Florence-Token", "test-auth-token")
			w := httptest.NewRecorder()

			bundleAPI.Router.ServeHTTP(w, r)

			Convey("Then it should return a 404 Not Found status code", func() {
				So(w.Code, ShouldEqual, 404)
			})

			Convey("And the response body should contain an error message", func() {
				var errResp models.ErrorList
				err := json.NewDecoder(w.Body).Decode(&errResp)
				So(err, ShouldBeNil)

				codeNotFound := models.CodeNotFound
				expectedErrResp := models.ErrorList{
					Errors: []*models.Error{
						{
							Code:        &codeNotFound,
							Description: apierrors.ErrorDescriptionNotFound,
							Source:      &models.Source{Field: "/metadata/edition_id"},
						},
					},
				}
				So(errResp, ShouldResemble, expectedErrResp)
			})
		})

		Convey("When postBundleContents is called with a non-existent version", func() {
			newContentItem.Metadata.DatasetID = "dataset-2"
			newContentItem.Metadata.EditionID = "edition-2"
			newContentItemJSON, err := json.Marshal(newContentItem)
			So(err, ShouldBeNil)

			r := httptest.NewRequest("POST", "/bundles/bundle-1/contents", bytes.NewReader(newContentItemJSON))
			r.Header.Set("X-Florence-Token", "test-auth-token")
			w := httptest.NewRecorder()

			bundleAPI.Router.ServeHTTP(w, r)

			Convey("Then it should return a 404 Not Found status code", func() {
				So(w.Code, ShouldEqual, 404)
			})

			Convey("And the response body should contain an error message", func() {
				var errResp models.ErrorList
				err := json.NewDecoder(w.Body).Decode(&errResp)
				So(err, ShouldBeNil)

				codeNotFound := models.CodeNotFound
				expectedErrResp := models.ErrorList{
					Errors: []*models.Error{
						{
							Code:        &codeNotFound,
							Description: apierrors.ErrorDescriptionNotFound,
							Source:      &models.Source{Field: "/metadata/version_id"},
						},
					},
				}
				So(errResp, ShouldResemble, expectedErrResp)
			})
		})

		Convey("When postBundleContents is called and getVersion fails", func() {
			newContentItem.Metadata.DatasetID = "dataset-2"
			newContentItem.Metadata.EditionID = "edition-2"
			newContentItem.Metadata.VersionID = 2
			newContentItemJSON, err := json.Marshal(newContentItem)
			So(err, ShouldBeNil)

			r := httptest.NewRequest("POST", "/bundles/bundle-1/contents", bytes.NewReader(newContentItemJSON))
			r.Header.Set("X-Florence-Token", "test-auth-token")
			w := httptest.NewRecorder()

			bundleAPI.Router.ServeHTTP(w, r)

			Convey("Then it should return a 500 Internal Server Error", func() {
				So(w.Code, ShouldEqual, 500)
			})

			Convey("And the response body should contain an error message", func() {
				var errResp models.ErrorList
				err := json.NewDecoder(w.Body).Decode(&errResp)
				So(err, ShouldBeNil)

				codeInternalServerError := models.CodeInternalServerError
				expectedErrResp := models.ErrorList{
					Errors: []*models.Error{
						{
							Code:        &codeInternalServerError,
							Description: "Failed to get version from dataset API",
						},
					},
				}
				So(errResp, ShouldResemble, expectedErrResp)
			})
		})
	})
}

func TestPostBundleContents_ExistingDatasetEditionAndVersion_Failure(t *testing.T) {
	t.Parallel()

	Convey("Given a POST request to /bundles/{bundle-id}/contents with a content item that already contains the same dataset, edition, and version", t, func() {
		newContentItem := &models.ContentItem{
			BundleID:    "bundle-1",
			ContentType: models.ContentTypeDataset,
			Metadata: models.Metadata{
				DatasetID: "dataset-1",
				EditionID: "edition-1",
				Title:     "Example Content Item",
				VersionID: 1,
			},
			Links: models.Links{
				Edit:    "/edit",
				Preview: "/preview",
			},
		}
		newContentItemJSON, err := json.Marshal(newContentItem)
		So(err, ShouldBeNil)

		mockedDatastore := &storetest.StorerMock{
			CheckBundleExistsFunc: func(ctx context.Context, bundleID string) (bool, error) {
				return true, nil
			},
			CheckContentItemExistsByDatasetEditionVersionFunc: func(ctx context.Context, datasetID, editionID string, versionID int) (bool, error) {
				if datasetID == "dataset-1" && editionID == "edition-1" && versionID == 1 {
					return true, nil
				}
				return false, errors.New("unexpected error")
			},
		}

		mockDatasetAPIClient := datasetAPISDKMock.ClienterMock{
			GetVersionFunc: func(ctx context.Context, headers datasetAPISDK.Headers, datasetID, editionID string, versionID string) (datasetAPIModels.Version, error) {
				return datasetAPIModels.Version{}, nil
			},
		}

		bundleAPI := GetBundleAPIWithMocks(store.Datastore{Backend: mockedDatastore})
		bundleAPI.datasetAPIClient = &mockDatasetAPIClient

		Convey("When postBundleContents is called with an existing content item", func() {
			r := httptest.NewRequest("POST", "/bundles/bundle-1/contents", bytes.NewReader(newContentItemJSON))
			r.Header.Set("Authorization", "test-auth-token")
			w := httptest.NewRecorder()

			bundleAPI.Router.ServeHTTP(w, r)

			Convey("Then it should return a 409 Conflict status code", func() {
				So(w.Code, ShouldEqual, 409)
			})

			Convey("And the response body should contain an error message", func() {
				var errResp models.ErrorList
				err := json.NewDecoder(w.Body).Decode(&errResp)
				So(err, ShouldBeNil)

				codeConflict := models.CodeConflict
				expectedErrResp := models.ErrorList{
					Errors: []*models.Error{
						{
							Code:        &codeConflict,
							Description: "Content item already exists for the given dataset, edition and version",
						},
					},
				}
				So(errResp, ShouldResemble, expectedErrResp)
			})
		})

		Convey("When postBundleContents is called and CheckContentItemExistsByDatasetEditionVersion fails", func() {
			newContentItem.Metadata.VersionID = 2
			newContentItemJSON, err := json.Marshal(newContentItem)
			So(err, ShouldBeNil)

			r := httptest.NewRequest("POST", "/bundles/bundle-1/contents", bytes.NewReader(newContentItemJSON))
			r.Header.Set("Authorization", "test-auth-token")
			w := httptest.NewRecorder()

			bundleAPI.Router.ServeHTTP(w, r)

			Convey("Then it should return a 500 Internal Server Error status code", func() {
				So(w.Code, ShouldEqual, 500)
			})

			Convey("And the response body should contain an error message", func() {
				var errResp models.ErrorList
				err := json.NewDecoder(w.Body).Decode(&errResp)
				So(err, ShouldBeNil)

				codeInternalServerError := models.CodeInternalServerError
				expectedErrResp := models.ErrorList{
					Errors: []*models.Error{
						{
							Code:        &codeInternalServerError,
							Description: "Failed to check if content item exists",
						},
					},
				}
				So(errResp, ShouldResemble, expectedErrResp)
			})
		})
	})
}

func TestPostBundleContents_CreateContentItem_Failure(t *testing.T) {
	t.Parallel()

	Convey("Given a POST request to /bundles/{bundle-id}/contents and the datastore fails to create the content item", t, func() {
		newContentItem := &models.ContentItem{
			BundleID:    "bundle-1",
			ContentType: models.ContentTypeDataset,
			Metadata: models.Metadata{
				DatasetID: "dataset-1",
				EditionID: "edition-1",
				Title:     "Example Content Item",
				VersionID: 1,
			},
			Links: models.Links{
				Edit:    "/edit",
				Preview: "/preview",
			},
		}
		newContentItemJSON, err := json.Marshal(newContentItem)
		So(err, ShouldBeNil)

		mockedDatastore := &storetest.StorerMock{
			CheckBundleExistsFunc: func(ctx context.Context, bundleID string) (bool, error) {
				return true, nil
			},
			CheckContentItemExistsByDatasetEditionVersionFunc: func(ctx context.Context, datasetID, editionID string, versionID int) (bool, error) {
				return false, nil
			},
			CreateContentItemFunc: func(ctx context.Context, contentItem *models.ContentItem) error {
				return errors.New("failed to create content item")
			},
		}

		mockDatasetAPIClient := datasetAPISDKMock.ClienterMock{
			GetVersionFunc: func(ctx context.Context, headers datasetAPISDK.Headers, datasetID, editionID string, versionID string) (datasetAPIModels.Version, error) {
				return datasetAPIModels.Version{}, nil
			},
		}

		bundleAPI := GetBundleAPIWithMocks(store.Datastore{Backend: mockedDatastore})
		bundleAPI.datasetAPIClient = &mockDatasetAPIClient

		Convey("When postBundleContents is called", func() {
			r := httptest.NewRequest("POST", "/bundles/bundle-1/contents", bytes.NewReader(newContentItemJSON))
			r.Header.Set("Authorization", "test-auth-token")
			w := httptest.NewRecorder()

			bundleAPI.Router.ServeHTTP(w, r)

			Convey("Then it should return a 500 Internal Server Error status code", func() {
				So(w.Code, ShouldEqual, 500)
			})

			Convey("And the response body should contain an error message", func() {
				var errResp models.ErrorList
				err := json.NewDecoder(w.Body).Decode(&errResp)
				So(err, ShouldBeNil)

				codeInternalServerError := models.CodeInternalServerError
				expectedErrResp := models.ErrorList{
					Errors: []*models.Error{
						{
							Code:        &codeInternalServerError,
							Description: "Failed to create content item in the datastore",
						},
					},
				}
				So(errResp, ShouldResemble, expectedErrResp)
			})
		})
	})
}

func TestPostBundleContents_ParseJWT_Failure(t *testing.T) {
	t.Parallel()

	Convey("Given a POST request to /bundles/{bundle-id}/contents and parsing the JWT fails", t, func() {
		newContentItem := &models.ContentItem{
			BundleID:    "bundle-1",
			ContentType: models.ContentTypeDataset,
			Metadata: models.Metadata{
				DatasetID: "dataset-1",
				EditionID: "edition-1",
				Title:     "Example Content Item",
				VersionID: 1,
			},
			Links: models.Links{
				Edit:    "/edit",
				Preview: "/preview",
			},
		}
		newContentItemJSON, err := json.Marshal(newContentItem)
		So(err, ShouldBeNil)

		mockedDatastore := &storetest.StorerMock{
			CheckBundleExistsFunc: func(ctx context.Context, bundleID string) (bool, error) {
				return true, nil
			},
			CheckContentItemExistsByDatasetEditionVersionFunc: func(ctx context.Context, datasetID, editionID string, versionID int) (bool, error) {
				return false, nil
			},
			CreateContentItemFunc: func(ctx context.Context, contentItem *models.ContentItem) error {
				return nil
			},
		}

		mockDatasetAPIClient := datasetAPISDKMock.ClienterMock{
			GetVersionFunc: func(ctx context.Context, headers datasetAPISDK.Headers, datasetID, editionID string, versionID string) (datasetAPIModels.Version, error) {
				return datasetAPIModels.Version{}, nil
			},
		}

		bundleAPI := GetBundleAPIWithMocks(store.Datastore{Backend: mockedDatastore})
		bundleAPI.datasetAPIClient = &mockDatasetAPIClient

		r := httptest.NewRequest("POST", "/bundles/bundle-1/contents", bytes.NewReader(newContentItemJSON))
		r.Header.Set("Authorization", "invalid-auth-token")
		w := httptest.NewRecorder()

		Convey("When postBundleContents is called", func() {
			bundleAPI.Router.ServeHTTP(w, r)

			var errResp models.ErrorList
			err := json.NewDecoder(w.Body).Decode(&errResp)
			So(err, ShouldBeNil)

			codeInternalServerError := models.CodeInternalServerError
			expectedErrResp := models.ErrorList{
				Errors: []*models.Error{
					{
						Code:        &codeInternalServerError,
						Description: "Failed to get user identity from JWT",
					},
				},
			}
			So(errResp, ShouldResemble, expectedErrResp)
		})
	})
}

func TestPostBundleContents_BundleEventCreation_Failure(t *testing.T) {
	t.Parallel()

	Convey("Given a POST request to /bundles/{bundle-id}/contents and bundle event creation fails", t, func() {
		newContentItem := &models.ContentItem{
			BundleID:    "bundle-1",
			ContentType: models.ContentTypeDataset,
			Metadata: models.Metadata{
				DatasetID: "dataset-1",
				EditionID: "edition-1",
				Title:     "Example Content Item",
				VersionID: 1,
			},
			Links: models.Links{
				Edit:    "/edit",
				Preview: "/preview",
			},
		}
		newContentItemJSON, err := json.Marshal(newContentItem)
		So(err, ShouldBeNil)

		mockedDatastore := &storetest.StorerMock{
			CheckBundleExistsFunc: func(ctx context.Context, bundleID string) (bool, error) {
				return true, nil
			},
			CheckContentItemExistsByDatasetEditionVersionFunc: func(ctx context.Context, datasetID, editionID string, versionID int) (bool, error) {
				return false, nil
			},
			CreateContentItemFunc: func(ctx context.Context, contentItem *models.ContentItem) error {
				return nil
			},
			CreateBundleEventFunc: func(ctx context.Context, event *models.Event) error {
				return errors.New("failed to create bundle event")
			},
		}

		mockDatasetAPIClient := datasetAPISDKMock.ClienterMock{
			GetVersionFunc: func(ctx context.Context, headers datasetAPISDK.Headers, datasetID, editionID string, versionID string) (datasetAPIModels.Version, error) {
				return datasetAPIModels.Version{}, nil
			},
		}

		bundleAPI := GetBundleAPIWithMocks(store.Datastore{Backend: mockedDatastore})
		bundleAPI.datasetAPIClient = &mockDatasetAPIClient

		r := httptest.NewRequest("POST", "/bundles/bundle-1/contents", bytes.NewReader(newContentItemJSON))
		r.Header.Set("Authorization", "test-auth-token")
		w := httptest.NewRecorder()

		bundleAPI.Router.ServeHTTP(w, r)

		Convey("Then it should return a 500 Internal Server Error status code", func() {
			So(w.Code, ShouldEqual, 500)
		})

		Convey("And the response body should contain an error message", func() {
			var errResp models.ErrorList
			err := json.NewDecoder(w.Body).Decode(&errResp)
			So(err, ShouldBeNil)

			codeInternalServerError := models.CodeInternalServerError
			expectedErrResp := models.ErrorList{
				Errors: []*models.Error{
					{
						Code:        &codeInternalServerError,
						Description: "Failed to create event",
					},
				},
			}
			So(errResp, ShouldResemble, expectedErrResp)
		})
	})
}

func TestPostBundleContents_UpdateBundleETag_Failure(t *testing.T) {
	t.Parallel()

	Convey("Given a POST request to /bundles/{bundle-id}/contents and updating the bundle ETag fails", t, func() {
		newContentItem := &models.ContentItem{
			BundleID:    "bundle-1",
			ContentType: models.ContentTypeDataset,
			Metadata: models.Metadata{
				DatasetID: "dataset-1",
				EditionID: "edition-1",
				Title:     "Example Content Item",
				VersionID: 1,
			},
			Links: models.Links{
				Edit:    "/edit",
				Preview: "/preview",
			},
		}
		newContentItemJSON, err := json.Marshal(newContentItem)
		So(err, ShouldBeNil)

		mockedDatastore := &storetest.StorerMock{
			CheckBundleExistsFunc: func(ctx context.Context, bundleID string) (bool, error) {
				return true, nil
			},
			CheckContentItemExistsByDatasetEditionVersionFunc: func(ctx context.Context, datasetID, editionID string, versionID int) (bool, error) {
				return false, nil
			},
			CreateContentItemFunc: func(ctx context.Context, contentItem *models.ContentItem) error {
				return nil
			},
			CreateBundleEventFunc: func(ctx context.Context, event *models.Event) error {
				return nil
			},
			UpdateBundleETagFunc: func(ctx context.Context, bundleID, email string) (*models.Bundle, error) {
				return nil, errors.New("failed to update bundle ETag")
			},
		}

		mockDatasetAPIClient := datasetAPISDKMock.ClienterMock{
			GetVersionFunc: func(ctx context.Context, headers datasetAPISDK.Headers, datasetID, editionID string, versionID string) (datasetAPIModels.Version, error) {
				return datasetAPIModels.Version{}, nil
			},
		}

		bundleAPI := GetBundleAPIWithMocks(store.Datastore{Backend: mockedDatastore})
		bundleAPI.datasetAPIClient = &mockDatasetAPIClient

		r := httptest.NewRequest("POST", "/bundles/bundle-1/contents", bytes.NewReader(newContentItemJSON))
		r.Header.Set("Authorization", "test-auth-token")
		w := httptest.NewRecorder()

		bundleAPI.Router.ServeHTTP(w, r)

		Convey("Then it should return a 500 Internal Server Error status code", func() {
			So(w.Code, ShouldEqual, 500)
		})

		Convey("And the response body should contain an error message", func() {
			var errResp models.ErrorList
			err := json.NewDecoder(w.Body).Decode(&errResp)
			So(err, ShouldBeNil)

			codeInternalServerError := models.CodeInternalServerError
			expectedErrResp := models.ErrorList{
				Errors: []*models.Error{
					{
						Code:        &codeInternalServerError,
						Description: "Failed to update bundle ETag",
					},
				},
			}
			So(errResp, ShouldResemble, expectedErrResp)
		})
	})
}

<<<<<<< HEAD
func TestGetBundleContents_Success(t *testing.T) {
	t.Parallel()

	Convey("Given a GET /bundles/{bundle-id}/contents request with valid bundle and default pagination", t, func() {
		bundleID := "bundle-1"
		statePublished := models.State(models.BundleStatePublished.String())

		expectedContents := []*models.ContentItem{
			{
				ID:          "1",
				BundleID:    bundleID,
				ContentType: models.ContentType("dataset"),
				Metadata: models.Metadata{
					DatasetID: "dataset-1",
					EditionID: "2023-01",
					Title:     "Dataset One Title",
					VersionID: 1,
				},
				State: &statePublished,
				Links: models.Links{},
			},
			{
				ID:          "2",
				BundleID:    bundleID,
				ContentType: models.ContentType("dataset"),
				Metadata: models.Metadata{
					DatasetID: "dataset-2",
					EditionID: "2023-02",
					Title:     "Dataset Two Title",
					VersionID: 2,
				},
				State: &statePublished,
				Links: models.Links{},
			},
		}

		mockedDatastore := &storetest.StorerMock{
			CheckBundleExistsFunc: func(ctx context.Context, id string) (bool, error) {
				return id == bundleID, nil
			},
			GetBundleFunc: func(ctx context.Context, id string) (*models.Bundle, error) {
				state := models.BundleStatePublished
				return &models.Bundle{
					ID:    bundleID,
					ETag:  "dummy-etag",
					State: &state,
				}, nil
			},
			ListBundleContentsFunc: func(ctx context.Context, id string, offset, limit int) ([]*models.ContentItem, int, error) {
				return expectedContents, len(expectedContents), nil
=======
func TestDeleteContentItem_Success(t *testing.T) {
	t.Parallel()

	Convey("Given a DELETE request to /bundles/{bundle-id}/contents/{content-id}", t, func() {
		r := httptest.NewRequest("DELETE", "/bundles/bundle-1/contents/content-1", http.NoBody)
		r.Header.Set("Authorization", "test-auth-token")
		w := httptest.NewRecorder()

		mockedDatastore := &storetest.StorerMock{
			GetContentItemByBundleIDAndContentItemIDFunc: func(ctx context.Context, bundleID, contentItemID string) (*models.ContentItem, error) {
				if bundleID == "bundle-1" && contentItemID == "content-1" {
					return &models.ContentItem{
						ID:       "content-1",
						BundleID: "bundle-1",
					}, nil
				}
				return nil, errors.New("content item not found")
			},
			DeleteContentItemFunc: func(ctx context.Context, contentItemID string) error {
				if contentItemID == "content-1" {
					return nil
				}
				return errors.New("failed to delete content item")
			},
			CreateBundleEventFunc: func(ctx context.Context, event *models.Event) error {
				if event.ContentItem.BundleID == "bundle-1" && event.ContentItem.ID == "content-1" {
					return nil
				}
				return errors.New("failed to create bundle event")
>>>>>>> 53c6513b
			},
		}

		bundleAPI := GetBundleAPIWithMocks(store.Datastore{Backend: mockedDatastore})

<<<<<<< HEAD
		r := httptest.NewRequest("GET", "/bundles/"+bundleID+"/contents", http.NoBody)
		r.Header.Set("Authorization", "valid-token")
		w := httptest.NewRecorder()

		Convey("When the handler is called with no pagination params", func() {
			bundleAPI.Router.ServeHTTP(w, r)

			Convey("Then it should respond 200 OK", func() {
				So(w.Code, ShouldEqual, http.StatusOK)
			})

			Convey("And response contains expected contents with default pagination", func() {
				var resp struct {
					Items      []*models.ContentItem `json:"items"`
					TotalCount int                   `json:"total_count"`
				}
				err := json.NewDecoder(w.Body).Decode(&resp)
				So(err, ShouldBeNil)
				So(resp.Items, ShouldResemble, expectedContents)
				So(resp.TotalCount, ShouldEqual, len(expectedContents))
			})

			Convey("And response headers include ETag and Cache-Control", func() {
				So(w.Header().Get("ETag"), ShouldNotBeEmpty)
				So(w.Header().Get("Cache-Control"), ShouldEqual, "no-store")
			})
		})
	})

	Convey("Given a GET request with custom pagination params", t, func() {
		bundleID := "bundle-1"
		statePublished := models.State(models.BundleStatePublished.String())

		expectedContents := []*models.ContentItem{
			{
				ID:          "1",
				BundleID:    bundleID,
				ContentType: models.ContentType("dataset"),
				Metadata: models.Metadata{
					DatasetID: "dataset-1",
					EditionID: "2023-01",
					Title:     "Dataset One Title",
					VersionID: 1,
				},
				State: &statePublished,
				Links: models.Links{},
			},
			{
				ID:          "2",
				BundleID:    bundleID,
				ContentType: models.ContentType("dataset"),
				Metadata: models.Metadata{
					DatasetID: "dataset-2",
					EditionID: "2023-02",
					Title:     "Dataset Two Title",
					VersionID: 2,
				},
				State: &statePublished,
				Links: models.Links{},
			},
		}

		mockedDatastore := &storetest.StorerMock{
			CheckBundleExistsFunc: func(ctx context.Context, id string) (bool, error) {
				return id == bundleID, nil
			},
			GetBundleFunc: func(ctx context.Context, id string) (*models.Bundle, error) {
				state := models.BundleStatePublished
				return &models.Bundle{
					ID:    bundleID,
					ETag:  "dummy-etag",
					State: &state,
				}, nil
			},
			ListBundleContentsFunc: func(ctx context.Context, id string, offset, limit int) ([]*models.ContentItem, int, error) {
				return expectedContents, len(expectedContents), nil
=======
		Convey("When deleteContentItem is called", func() {
			bundleAPI.Router.ServeHTTP(w, r)

			Convey("Then it should return a 204 No Content status", func() {
				So(w.Code, ShouldEqual, 204)
			})

			Convey("And the response body should be empty", func() {
				So(w.Body.Len(), ShouldEqual, 0)
			})
		})
	})
}

func TestDeleteContentItem_ContentItemNotFound_Failure(t *testing.T) {
	t.Parallel()

	Convey("Given a DELETE request to /bundles/{bundle-id}/contents/{content-id} for a non-existent content item", t, func() {
		mockedDatastore := &storetest.StorerMock{
			GetContentItemByBundleIDAndContentItemIDFunc: func(ctx context.Context, bundleID, contentItemID string) (*models.ContentItem, error) {
				if bundleID == "bundle-1" && contentItemID == "content-1" {
					return nil, apierrors.ErrContentItemNotFound
				}
				return nil, errors.New("unexpected error")
>>>>>>> 53c6513b
			},
		}

		bundleAPI := GetBundleAPIWithMocks(store.Datastore{Backend: mockedDatastore})

<<<<<<< HEAD
		r := httptest.NewRequest("GET", "/bundles/"+bundleID+"/contents"+"?offset=1&limit=1", http.NoBody)
		r.Header.Set("Authorization", "valid-token")
		w := httptest.NewRecorder()

		Convey("When the handler is called with custom pagination params", func() {
			bundleAPI.Router.ServeHTTP(w, r)

			Convey("Then it should respond 200 OK", func() {
				So(w.Code, ShouldEqual, http.StatusOK)
			})

			Convey("And response contains expected contents with default pagination", func() {
				var resp struct {
					Items      []*models.ContentItem `json:"items"`
					TotalCount int                   `json:"total_count"`
				}
				err := json.NewDecoder(w.Body).Decode(&resp)
				So(err, ShouldBeNil)
				So(resp.Items, ShouldResemble, expectedContents)
				So(resp.TotalCount, ShouldEqual, len(expectedContents))
			})

			Convey("And response headers include ETag and Cache-Control", func() {
				So(w.Header().Get("ETag"), ShouldNotBeEmpty)
				So(w.Header().Get("Cache-Control"), ShouldEqual, "no-store")
			})
		})
	})

	Convey("Given a bundle with state NOT published, enrichment is applied", t, func() {
		bundleID := "bundle-2"

		originalContents := []*models.ContentItem{
			{
				ID:          "10",
				BundleID:    bundleID,
				ContentType: models.ContentType("dataset"),
				Metadata: models.Metadata{
					DatasetID: "dataset-10",
					EditionID: "2023-10",
					Title:     "",
					VersionID: 1,
				},
				State: nil,
				Links: models.Links{},
			},
		}

		r := httptest.NewRequest("GET", "/bundles/"+bundleID+"/contents", http.NoBody)
		r.Header.Set("Authorization", "valid-token")
		w := httptest.NewRecorder()

		mockedDatastore := &storetest.StorerMock{
			GetBundleFunc: func(ctx context.Context, id string) (*models.Bundle, error) {
				state := models.BundleStateDraft
				return &models.Bundle{
					ID:    bundleID,
					ETag:  "dummy-etag",
					State: &state,
				}, nil
			},
			ListBundleContentsFunc: func(ctx context.Context, id string, offset, limit int) ([]*models.ContentItem, int, error) {
				return originalContents, len(originalContents), nil
			},
			CheckBundleExistsFunc: func(ctx context.Context, id string) (bool, error) {
				return id == bundleID, nil
			},
		}

		mockDatasetAPIClient := datasetAPISDKMock.ClienterMock{
			GetDatasetFunc: func(ctx context.Context, headers datasetAPISDK.Headers, collectionID string, DatasetID string) (datasetAPIModels.Dataset, error) {
				dataset := datasetAPIModels.Dataset{
					ID:    "dataset-10",
					Title: "Test Title",
					State: "DRAFT",
				}
				return dataset, nil
			},
		}

		bundleAPI := GetBundleAPIWithDatasetAPIMocks(store.Datastore{Backend: mockedDatastore}, &mockDatasetAPIClient)

		Convey("When the handler is called for unpublished bundle", func() {
			bundleAPI.Router.ServeHTTP(w, r)

			Convey("Then it should respond 200 OK and enrich content items", func() {
				So(w.Code, ShouldEqual, http.StatusOK)

				var resp struct {
					Items      []*models.ContentItem `json:"items"`
					TotalCount int                   `json:"total_count"`
				}
				err := json.NewDecoder(w.Body).Decode(&resp)
				So(err, ShouldBeNil)
				So(len(resp.Items), ShouldEqual, 1)
				So(resp.Items[0].Metadata.Title, ShouldEqual, "Test Title")
				So(resp.Items[0].State.String(), ShouldEqual, "DRAFT")
			})
		})
	})
}

func TestGetBundleContents_Failure(t *testing.T) {
	t.Parallel()

	Convey("Given invalid pagination params", t, func() {
		bundleAPI := GetBundleAPIWithMocks(store.Datastore{})
		r := httptest.NewRequest("GET", "/bundles/bundle-1/contents?offset=-1", http.NoBody)
		r.Header.Set("Authorization", "valid-token")
		w := httptest.NewRecorder()

		Convey("When called", func() {
			bundleAPI.Router.ServeHTTP(w, r)

			So(w.Code, ShouldEqual, http.StatusBadRequest)
=======
		Convey("When deleteContentItem is called with a non-existent content item or bundle", func() {
			r := httptest.NewRequest("DELETE", "/bundles/bundle-1/contents/content-1", http.NoBody)
			w := httptest.NewRecorder()
			bundleAPI.Router.ServeHTTP(w, r)

			Convey("Then it should return a 404 Not Found status code", func() {
				So(w.Code, ShouldEqual, 404)
			})

			Convey("And the response body should contain an error message", func() {
				var errResp models.ErrorList
				err := json.NewDecoder(w.Body).Decode(&errResp)
				So(err, ShouldBeNil)

				codeNotFound := models.CodeNotFound
				expectedErrResp := models.ErrorList{
					Errors: []*models.Error{
						{
							Code:        &codeNotFound,
							Description: apierrors.ErrorDescriptionNotFound,
						},
					},
				}
				So(errResp, ShouldResemble, expectedErrResp)
			})
		})

		Convey("When deleteContentItem is called and the GetContentItemByBundleIDAndContentItemID fails", func() {
			r := httptest.NewRequest("DELETE", "/bundles/bundle-0/contents/content-0", http.NoBody)
			w := httptest.NewRecorder()
			bundleAPI.Router.ServeHTTP(w, r)

			Convey("Then it should return a 500 Internal Server Error status code", func() {
				So(w.Code, ShouldEqual, 500)
			})

			Convey("And the response body should contain an error message", func() {
				var errResp models.ErrorList
				err := json.NewDecoder(w.Body).Decode(&errResp)
				So(err, ShouldBeNil)

				codeInternalServerError := models.CodeInternalServerError
				expectedErrResp := models.ErrorList{
					Errors: []*models.Error{
						{
							Code:        &codeInternalServerError,
							Description: apierrors.ErrorDescriptionInternalError,
						},
					},
				}
				So(errResp, ShouldResemble, expectedErrResp)
			})
		})
	})
}

func TestDeleteContentItem_ContentItemIsPublished_Failure(t *testing.T) {
	t.Parallel()

	Convey("Given a DELETE request to /bundles/{bundle-id}/contents/{content-id} for a published content item", t, func() {
		r := httptest.NewRequest("DELETE", "/bundles/bundle-1/contents/content-1", http.NoBody)
		w := httptest.NewRecorder()

		publishedState := models.StatePublished

		mockedDatastore := &storetest.StorerMock{
			GetContentItemByBundleIDAndContentItemIDFunc: func(ctx context.Context, bundleID, contentItemID string) (*models.ContentItem, error) {
				if bundleID == "bundle-1" && contentItemID == "content-1" {
					return &models.ContentItem{
						ID:       "content-1",
						BundleID: "bundle-1",
						State:    &publishedState,
					}, nil
				}
				return nil, apierrors.ErrContentItemNotFound
			},
		}

		bundleAPI := GetBundleAPIWithMocks(store.Datastore{Backend: mockedDatastore})

		Convey("When deleteContentItem is called for a published content item", func() {
			bundleAPI.Router.ServeHTTP(w, r)

			Convey("Then it should return a 409 Conflict status code", func() {
				So(w.Code, ShouldEqual, 409)
			})

>>>>>>> 53c6513b
			Convey("And the response body should contain an error message", func() {
				var errResp models.ErrorList
				err := json.NewDecoder(w.Body).Decode(&errResp)
				So(err, ShouldBeNil)

<<<<<<< HEAD
				codeBadRequest := models.CodeBadRequest
				expectedErrResp := models.ErrorList{
					Errors: []*models.Error{
						{
							Code:        &codeBadRequest,
							Description: "Unable to process request due to a malformed or invalid request body or query parameter",
							Source: &models.Source{
								Parameter: " offset",
							},
=======
				codeConflict := models.CodeConflict
				expectedErrResp := models.ErrorList{
					Errors: []*models.Error{
						{
							Code:        &codeConflict,
							Description: apierrors.ErrorDescriptionContentItemAlreadyPublished,
>>>>>>> 53c6513b
						},
					},
				}
				So(errResp, ShouldResemble, expectedErrResp)
			})
		})
	})
<<<<<<< HEAD

	Convey("Given a nonexistent bundle", t, func() {
		mockedDatastore := &storetest.StorerMock{
			CheckBundleExistsFunc: func(ctx context.Context, id string) (bool, error) {
				return false, nil
			},
		}
		bundleAPI := GetBundleAPIWithMocks(store.Datastore{Backend: mockedDatastore})
		r := httptest.NewRequest("GET", "/bundles/non-existent-bundle-id/contents", http.NoBody)
		r.Header.Set("Authorization", "valid-token")
		w := httptest.NewRecorder()

		Convey("When called", func() {
			bundleAPI.Router.ServeHTTP(w, r)

			So(w.Code, ShouldEqual, http.StatusNotFound)
=======
}

func TestDeleteContentItem_DeleteContentItem_Failure(t *testing.T) {
	t.Parallel()

	Convey("Given a DELETE request to /bundles/{bundle-id}/contents/{content-id}", t, func() {
		mockedDatastore := &storetest.StorerMock{
			GetContentItemByBundleIDAndContentItemIDFunc: func(ctx context.Context, bundleID, contentItemID string) (*models.ContentItem, error) {
				if bundleID == "bundle-1" && contentItemID == "content-1" {
					return &models.ContentItem{
						ID:       "content-1",
						BundleID: "bundle-1",
					}, nil
				}
				if bundleID == "bundle-1" && contentItemID == "content-2" {
					return &models.ContentItem{
						ID:       "content-2",
						BundleID: "bundle-1",
					}, nil
				}
				return nil, apierrors.ErrContentItemNotFound
			},
			DeleteContentItemFunc: func(ctx context.Context, contentItemID string) error {
				if contentItemID == "content-1" {
					return apierrors.ErrContentItemNotFound
				}
				if contentItemID == "content-2" {
					return errors.New("failed to delete content item")
				}
				return nil
			},
		}

		bundleAPI := GetBundleAPIWithMocks(store.Datastore{Backend: mockedDatastore})

		Convey("When deleteContentItem is called and the content item is not found", func() {
			r := httptest.NewRequest("DELETE", "/bundles/bundle-1/contents/content-1", http.NoBody)
			w := httptest.NewRecorder()
			bundleAPI.Router.ServeHTTP(w, r)

			Convey("Then it should return a 404 Not Found status code", func() {
				So(w.Code, ShouldEqual, 404)
			})
>>>>>>> 53c6513b

			Convey("And the response body should contain an error message", func() {
				var errResp models.ErrorList
				err := json.NewDecoder(w.Body).Decode(&errResp)
				So(err, ShouldBeNil)

				codeNotFound := models.CodeNotFound
				expectedErrResp := models.ErrorList{
					Errors: []*models.Error{
						{
							Code:        &codeNotFound,
<<<<<<< HEAD
							Description: "Bundle not found",
=======
							Description: apierrors.ErrorDescriptionNotFound,
>>>>>>> 53c6513b
						},
					},
				}
				So(errResp, ShouldResemble, expectedErrResp)
			})
		})
<<<<<<< HEAD
	})

	Convey("Given internal error from datastore", t, func() {
		mockedDatastore := &storetest.StorerMock{
			CheckBundleExistsFunc: func(ctx context.Context, id string) (bool, error) {
				return true, nil
			},
			GetBundleFunc: func(ctx context.Context, id string) (*models.Bundle, error) {
				return nil, errors.New("datastore failure")
			},
		}
		bundleAPI := GetBundleAPIWithMocks(store.Datastore{Backend: mockedDatastore})
		r := httptest.NewRequest("GET", "/bundles/bundle-1/contents", http.NoBody)
		r.Header.Set("Authorization", "valid-token")
		w := httptest.NewRecorder()

		Convey("When called", func() {
			bundleAPI.Router.ServeHTTP(w, r)

			So(w.Code, ShouldEqual, http.StatusInternalServerError)
=======

		Convey("When deleteContentItem is called and the DeleteContentItem fails", func() {
			r := httptest.NewRequest("DELETE", "/bundles/bundle-1/contents/content-2", http.NoBody)
			w := httptest.NewRecorder()
			bundleAPI.Router.ServeHTTP(w, r)

			Convey("Then it should return a 500 Internal Server Error status code", func() {
				So(w.Code, ShouldEqual, 500)
			})
>>>>>>> 53c6513b

			Convey("And the response body should contain an error message", func() {
				var errResp models.ErrorList
				err := json.NewDecoder(w.Body).Decode(&errResp)
				So(err, ShouldBeNil)

				codeInternalServerError := models.CodeInternalServerError
				expectedErrResp := models.ErrorList{
					Errors: []*models.Error{
						{
							Code:        &codeInternalServerError,
<<<<<<< HEAD
							Description: "Failed to get dataset from dataset API",
=======
							Description: apierrors.ErrorDescriptionInternalError,
>>>>>>> 53c6513b
						},
					},
				}
				So(errResp, ShouldResemble, expectedErrResp)
			})
		})
	})
<<<<<<< HEAD

	Convey("Given a bundle whose datasetID does not exist in the dataset API", t, func() {
		bundleID := "bundle-1"
		originalContents := []*models.ContentItem{
			{
				ID:          "10",
				BundleID:    bundleID,
				ContentType: models.ContentType("dataset"),
				Metadata: models.Metadata{
					DatasetID: "dataset-10",
					EditionID: "2023-10",
					Title:     "",
					VersionID: 1,
				},
				State: nil,
				Links: models.Links{},
			},
		}

		mockedDatastore := &storetest.StorerMock{
			CheckBundleExistsFunc: func(ctx context.Context, id string) (bool, error) {
				return true, nil
			},
			GetBundleFunc: func(ctx context.Context, id string) (*models.Bundle, error) {
				state := models.BundleStateDraft
				return &models.Bundle{
					ID:    bundleID,
					ETag:  "dummy-etag",
					State: &state,
				}, nil
			},
			ListBundleContentsFunc: func(ctx context.Context, id string, offset, limit int) ([]*models.ContentItem, int, error) {
				return originalContents, len(originalContents), nil
			},
		}

		// Mock dataset API client to return not found error
		mockedDatasetAPI := &datasetAPISDKMock.ClienterMock{
			GetDatasetFunc: func(ctx context.Context, headers datasetAPISDK.Headers, collectionID string, DatasetID string) (datasetAPIModels.Dataset, error) {
				dataset := datasetAPIModels.Dataset{}
				return dataset, errors.New("Dataset not found")
			},
		}

		bundleAPI := GetBundleAPIWithDatasetAPIMocks(store.Datastore{Backend: mockedDatastore}, mockedDatasetAPI)
		r := httptest.NewRequest("GET", "/bundles/bundle-1/contents", http.NoBody)
		r.Header.Set("Authorization", "valid-token")
		w := httptest.NewRecorder()

		Convey("When called", func() {
			bundleAPI.Router.ServeHTTP(w, r)

			So(w.Code, ShouldEqual, http.StatusNotFound)
=======
}

func TestDeleteContentItem_ParseJWT_Failure(t *testing.T) {
	t.Parallel()

	Convey("Given a DELETE request to /bundles/{bundle-id}/contents/{content-id} and parsing the JWT fails", t, func() {
		r := httptest.NewRequest("DELETE", "/bundles/bundle-1/contents/content-1", http.NoBody)
		r.Header.Set("Authorization", "invalid-auth-token")
		w := httptest.NewRecorder()

		mockedDatastore := &storetest.StorerMock{
			GetContentItemByBundleIDAndContentItemIDFunc: func(ctx context.Context, bundleID, contentItemID string) (*models.ContentItem, error) {
				if bundleID == "bundle-1" && contentItemID == "content-1" {
					return &models.ContentItem{
						ID:       "content-1",
						BundleID: "bundle-1",
					}, nil
				}
				return nil, errors.New("content item not found")
			},
			DeleteContentItemFunc: func(ctx context.Context, contentItemID string) error {
				if contentItemID == "content-1" {
					return nil
				}
				return errors.New("failed to delete content item")
			},
		}

		bundleAPI := GetBundleAPIWithMocks(store.Datastore{Backend: mockedDatastore})

		Convey("When deleteContentItem is called", func() {
			bundleAPI.Router.ServeHTTP(w, r)

			var errResp models.ErrorList
			err := json.NewDecoder(w.Body).Decode(&errResp)
			So(err, ShouldBeNil)

			codeInternalServerError := models.CodeInternalServerError
			expectedErrResp := models.ErrorList{
				Errors: []*models.Error{
					{
						Code:        &codeInternalServerError,
						Description: apierrors.ErrorDescriptionInternalError,
					},
				},
			}
			So(errResp, ShouldResemble, expectedErrResp)
		})
	})
}

func TestDeleteContentItem_CreateBundleEvent_Failure(t *testing.T) {
	t.Parallel()

	Convey("Given a DELETE request to /bundles/{bundle-id}/contents/{content-id} and bundle event creation fails", t, func() {
		r := httptest.NewRequest("DELETE", "/bundles/bundle-1/contents/content-1", http.NoBody)
		r.Header.Set("Authorization", "test-auth-token")
		w := httptest.NewRecorder()

		mockedDatastore := &storetest.StorerMock{
			GetContentItemByBundleIDAndContentItemIDFunc: func(ctx context.Context, bundleID, contentItemID string) (*models.ContentItem, error) {
				if bundleID == "bundle-1" && contentItemID == "content-1" {
					return &models.ContentItem{
						ID:       "content-1",
						BundleID: "bundle-1",
					}, nil
				}
				return nil, apierrors.ErrContentItemNotFound
			},
			DeleteContentItemFunc: func(ctx context.Context, contentItemID string) error {
				if contentItemID == "content-1" {
					return nil
				}
				return errors.New("failed to delete content item")
			},
			CreateBundleEventFunc: func(ctx context.Context, event *models.Event) error {
				return errors.New("failed to create bundle event")
			},
		}

		bundleAPI := GetBundleAPIWithMocks(store.Datastore{Backend: mockedDatastore})

		Convey("When deleteContentItem is called", func() {
			bundleAPI.Router.ServeHTTP(w, r)

			Convey("Then it should return a 500 Internal Server Error status code", func() {
				So(w.Code, ShouldEqual, 500)
			})
>>>>>>> 53c6513b

			Convey("And the response body should contain an error message", func() {
				var errResp models.ErrorList
				err := json.NewDecoder(w.Body).Decode(&errResp)
				So(err, ShouldBeNil)

<<<<<<< HEAD
				codeNotFound := models.CodeNotFound
				expectedErrResp := models.ErrorList{
					Errors: []*models.Error{
						{
							Code:        &codeNotFound,
							Description: "The requested resource does not exist",
							Source: &models.Source{
								Field: "/metadata/dataset_id",
							},
=======
				codeInternalServerError := models.CodeInternalServerError
				expectedErrResp := models.ErrorList{
					Errors: []*models.Error{
						{
							Code:        &codeInternalServerError,
							Description: apierrors.ErrorDescriptionInternalError,
>>>>>>> 53c6513b
						},
					},
				}
				So(errResp, ShouldResemble, expectedErrResp)
			})
		})
	})
}<|MERGE_RESOLUTION|>--- conflicted
+++ resolved
@@ -940,7 +940,372 @@
 	})
 }
 
-<<<<<<< HEAD
+func TestDeleteContentItem_Success(t *testing.T) {
+	t.Parallel()
+
+	Convey("Given a DELETE request to /bundles/{bundle-id}/contents/{content-id}", t, func() {
+		r := httptest.NewRequest("DELETE", "/bundles/bundle-1/contents/content-1", http.NoBody)
+		r.Header.Set("Authorization", "test-auth-token")
+		w := httptest.NewRecorder()
+
+		mockedDatastore := &storetest.StorerMock{
+			GetContentItemByBundleIDAndContentItemIDFunc: func(ctx context.Context, bundleID, contentItemID string) (*models.ContentItem, error) {
+				if bundleID == "bundle-1" && contentItemID == "content-1" {
+					return &models.ContentItem{
+						ID:       "content-1",
+						BundleID: "bundle-1",
+					}, nil
+				}
+				return nil, errors.New("content item not found")
+			},
+			DeleteContentItemFunc: func(ctx context.Context, contentItemID string) error {
+				if contentItemID == "content-1" {
+					return nil
+				}
+				return errors.New("failed to delete content item")
+			},
+			CreateBundleEventFunc: func(ctx context.Context, event *models.Event) error {
+				if event.ContentItem.BundleID == "bundle-1" && event.ContentItem.ID == "content-1" {
+					return nil
+				}
+				return errors.New("failed to create bundle event")
+			},
+		}
+
+		bundleAPI := GetBundleAPIWithMocks(store.Datastore{Backend: mockedDatastore})
+
+		Convey("When deleteContentItem is called", func() {
+			bundleAPI.Router.ServeHTTP(w, r)
+
+			Convey("Then it should return a 204 No Content status", func() {
+				So(w.Code, ShouldEqual, 204)
+			})
+
+			Convey("And the response body should be empty", func() {
+				So(w.Body.Len(), ShouldEqual, 0)
+			})
+		})
+	})
+}
+
+func TestDeleteContentItem_ContentItemNotFound_Failure(t *testing.T) {
+	t.Parallel()
+
+	Convey("Given a DELETE request to /bundles/{bundle-id}/contents/{content-id} for a non-existent content item", t, func() {
+		mockedDatastore := &storetest.StorerMock{
+			GetContentItemByBundleIDAndContentItemIDFunc: func(ctx context.Context, bundleID, contentItemID string) (*models.ContentItem, error) {
+				if bundleID == "bundle-1" && contentItemID == "content-1" {
+					return nil, apierrors.ErrContentItemNotFound
+				}
+				return nil, errors.New("unexpected error")
+			},
+		}
+
+		bundleAPI := GetBundleAPIWithMocks(store.Datastore{Backend: mockedDatastore})
+
+		Convey("When deleteContentItem is called with a non-existent content item or bundle", func() {
+			r := httptest.NewRequest("DELETE", "/bundles/bundle-1/contents/content-1", http.NoBody)
+			w := httptest.NewRecorder()
+			bundleAPI.Router.ServeHTTP(w, r)
+
+			Convey("Then it should return a 404 Not Found status code", func() {
+				So(w.Code, ShouldEqual, 404)
+			})
+
+			Convey("And the response body should contain an error message", func() {
+				var errResp models.ErrorList
+				err := json.NewDecoder(w.Body).Decode(&errResp)
+				So(err, ShouldBeNil)
+
+				codeNotFound := models.CodeNotFound
+				expectedErrResp := models.ErrorList{
+					Errors: []*models.Error{
+						{
+							Code:        &codeNotFound,
+							Description: apierrors.ErrorDescriptionNotFound,
+						},
+					},
+				}
+				So(errResp, ShouldResemble, expectedErrResp)
+			})
+		})
+
+		Convey("When deleteContentItem is called and the GetContentItemByBundleIDAndContentItemID fails", func() {
+			r := httptest.NewRequest("DELETE", "/bundles/bundle-0/contents/content-0", http.NoBody)
+			w := httptest.NewRecorder()
+			bundleAPI.Router.ServeHTTP(w, r)
+
+			Convey("Then it should return a 500 Internal Server Error status code", func() {
+				So(w.Code, ShouldEqual, 500)
+			})
+
+			Convey("And the response body should contain an error message", func() {
+				var errResp models.ErrorList
+				err := json.NewDecoder(w.Body).Decode(&errResp)
+				So(err, ShouldBeNil)
+
+				codeInternalServerError := models.CodeInternalServerError
+				expectedErrResp := models.ErrorList{
+					Errors: []*models.Error{
+						{
+							Code:        &codeInternalServerError,
+							Description: apierrors.ErrorDescriptionInternalError,
+						},
+					},
+				}
+				So(errResp, ShouldResemble, expectedErrResp)
+			})
+		})
+	})
+}
+
+func TestDeleteContentItem_ContentItemIsPublished_Failure(t *testing.T) {
+	t.Parallel()
+
+	Convey("Given a DELETE request to /bundles/{bundle-id}/contents/{content-id} for a published content item", t, func() {
+		r := httptest.NewRequest("DELETE", "/bundles/bundle-1/contents/content-1", http.NoBody)
+		w := httptest.NewRecorder()
+
+		publishedState := models.StatePublished
+
+		mockedDatastore := &storetest.StorerMock{
+			GetContentItemByBundleIDAndContentItemIDFunc: func(ctx context.Context, bundleID, contentItemID string) (*models.ContentItem, error) {
+				if bundleID == "bundle-1" && contentItemID == "content-1" {
+					return &models.ContentItem{
+						ID:       "content-1",
+						BundleID: "bundle-1",
+						State:    &publishedState,
+					}, nil
+				}
+				return nil, apierrors.ErrContentItemNotFound
+			},
+		}
+
+		bundleAPI := GetBundleAPIWithMocks(store.Datastore{Backend: mockedDatastore})
+
+		Convey("When deleteContentItem is called for a published content item", func() {
+			bundleAPI.Router.ServeHTTP(w, r)
+
+			Convey("Then it should return a 409 Conflict status code", func() {
+				So(w.Code, ShouldEqual, 409)
+			})
+
+			Convey("And the response body should contain an error message", func() {
+				var errResp models.ErrorList
+				err := json.NewDecoder(w.Body).Decode(&errResp)
+				So(err, ShouldBeNil)
+
+				codeConflict := models.CodeConflict
+				expectedErrResp := models.ErrorList{
+					Errors: []*models.Error{
+						{
+							Code:        &codeConflict,
+							Description: apierrors.ErrorDescriptionContentItemAlreadyPublished,
+						},
+					},
+				}
+				So(errResp, ShouldResemble, expectedErrResp)
+			})
+		})
+	})
+}
+
+func TestDeleteContentItem_DeleteContentItem_Failure(t *testing.T) {
+	t.Parallel()
+
+	Convey("Given a DELETE request to /bundles/{bundle-id}/contents/{content-id}", t, func() {
+		mockedDatastore := &storetest.StorerMock{
+			GetContentItemByBundleIDAndContentItemIDFunc: func(ctx context.Context, bundleID, contentItemID string) (*models.ContentItem, error) {
+				if bundleID == "bundle-1" && contentItemID == "content-1" {
+					return &models.ContentItem{
+						ID:       "content-1",
+						BundleID: "bundle-1",
+					}, nil
+				}
+				if bundleID == "bundle-1" && contentItemID == "content-2" {
+					return &models.ContentItem{
+						ID:       "content-2",
+						BundleID: "bundle-1",
+					}, nil
+				}
+				return nil, apierrors.ErrContentItemNotFound
+			},
+			DeleteContentItemFunc: func(ctx context.Context, contentItemID string) error {
+				if contentItemID == "content-1" {
+					return apierrors.ErrContentItemNotFound
+				}
+				if contentItemID == "content-2" {
+					return errors.New("failed to delete content item")
+				}
+				return nil
+			},
+		}
+
+		bundleAPI := GetBundleAPIWithMocks(store.Datastore{Backend: mockedDatastore})
+
+		Convey("When deleteContentItem is called and the content item is not found", func() {
+			r := httptest.NewRequest("DELETE", "/bundles/bundle-1/contents/content-1", http.NoBody)
+			w := httptest.NewRecorder()
+			bundleAPI.Router.ServeHTTP(w, r)
+
+			Convey("Then it should return a 404 Not Found status code", func() {
+				So(w.Code, ShouldEqual, 404)
+			})
+
+			Convey("And the response body should contain an error message", func() {
+				var errResp models.ErrorList
+				err := json.NewDecoder(w.Body).Decode(&errResp)
+				So(err, ShouldBeNil)
+
+				codeNotFound := models.CodeNotFound
+				expectedErrResp := models.ErrorList{
+					Errors: []*models.Error{
+						{
+							Code:        &codeNotFound,
+							Description: apierrors.ErrorDescriptionNotFound,
+						},
+					},
+				}
+				So(errResp, ShouldResemble, expectedErrResp)
+			})
+		})
+
+		Convey("When deleteContentItem is called and the DeleteContentItem fails", func() {
+			r := httptest.NewRequest("DELETE", "/bundles/bundle-1/contents/content-2", http.NoBody)
+			w := httptest.NewRecorder()
+			bundleAPI.Router.ServeHTTP(w, r)
+
+			Convey("Then it should return a 500 Internal Server Error status code", func() {
+				So(w.Code, ShouldEqual, 500)
+			})
+
+			Convey("And the response body should contain an error message", func() {
+				var errResp models.ErrorList
+				err := json.NewDecoder(w.Body).Decode(&errResp)
+				So(err, ShouldBeNil)
+
+				codeInternalServerError := models.CodeInternalServerError
+				expectedErrResp := models.ErrorList{
+					Errors: []*models.Error{
+						{
+							Code:        &codeInternalServerError,
+							Description: apierrors.ErrorDescriptionInternalError,
+						},
+					},
+				}
+				So(errResp, ShouldResemble, expectedErrResp)
+			})
+		})
+	})
+}
+
+func TestDeleteContentItem_ParseJWT_Failure(t *testing.T) {
+	t.Parallel()
+
+	Convey("Given a DELETE request to /bundles/{bundle-id}/contents/{content-id} and parsing the JWT fails", t, func() {
+		r := httptest.NewRequest("DELETE", "/bundles/bundle-1/contents/content-1", http.NoBody)
+		r.Header.Set("Authorization", "invalid-auth-token")
+		w := httptest.NewRecorder()
+
+		mockedDatastore := &storetest.StorerMock{
+			GetContentItemByBundleIDAndContentItemIDFunc: func(ctx context.Context, bundleID, contentItemID string) (*models.ContentItem, error) {
+				if bundleID == "bundle-1" && contentItemID == "content-1" {
+					return &models.ContentItem{
+						ID:       "content-1",
+						BundleID: "bundle-1",
+					}, nil
+				}
+				return nil, errors.New("content item not found")
+			},
+			DeleteContentItemFunc: func(ctx context.Context, contentItemID string) error {
+				if contentItemID == "content-1" {
+					return nil
+				}
+				return errors.New("failed to delete content item")
+			},
+		}
+
+		bundleAPI := GetBundleAPIWithMocks(store.Datastore{Backend: mockedDatastore})
+
+		Convey("When deleteContentItem is called", func() {
+			bundleAPI.Router.ServeHTTP(w, r)
+
+			var errResp models.ErrorList
+			err := json.NewDecoder(w.Body).Decode(&errResp)
+			So(err, ShouldBeNil)
+
+			codeInternalServerError := models.CodeInternalServerError
+			expectedErrResp := models.ErrorList{
+				Errors: []*models.Error{
+					{
+						Code:        &codeInternalServerError,
+						Description: apierrors.ErrorDescriptionInternalError,
+					},
+				},
+			}
+			So(errResp, ShouldResemble, expectedErrResp)
+		})
+	})
+}
+
+func TestDeleteContentItem_CreateBundleEvent_Failure(t *testing.T) {
+	t.Parallel()
+
+	Convey("Given a DELETE request to /bundles/{bundle-id}/contents/{content-id} and bundle event creation fails", t, func() {
+		r := httptest.NewRequest("DELETE", "/bundles/bundle-1/contents/content-1", http.NoBody)
+		r.Header.Set("Authorization", "test-auth-token")
+		w := httptest.NewRecorder()
+
+		mockedDatastore := &storetest.StorerMock{
+			GetContentItemByBundleIDAndContentItemIDFunc: func(ctx context.Context, bundleID, contentItemID string) (*models.ContentItem, error) {
+				if bundleID == "bundle-1" && contentItemID == "content-1" {
+					return &models.ContentItem{
+						ID:       "content-1",
+						BundleID: "bundle-1",
+					}, nil
+				}
+				return nil, apierrors.ErrContentItemNotFound
+			},
+			DeleteContentItemFunc: func(ctx context.Context, contentItemID string) error {
+				if contentItemID == "content-1" {
+					return nil
+				}
+				return errors.New("failed to delete content item")
+			},
+			CreateBundleEventFunc: func(ctx context.Context, event *models.Event) error {
+				return errors.New("failed to create bundle event")
+			},
+		}
+
+		bundleAPI := GetBundleAPIWithMocks(store.Datastore{Backend: mockedDatastore})
+
+		Convey("When deleteContentItem is called", func() {
+			bundleAPI.Router.ServeHTTP(w, r)
+
+			Convey("Then it should return a 500 Internal Server Error status code", func() {
+				So(w.Code, ShouldEqual, 500)
+			})
+
+			Convey("And the response body should contain an error message", func() {
+				var errResp models.ErrorList
+				err := json.NewDecoder(w.Body).Decode(&errResp)
+				So(err, ShouldBeNil)
+
+				codeInternalServerError := models.CodeInternalServerError
+				expectedErrResp := models.ErrorList{
+					Errors: []*models.Error{
+						{
+							Code:        &codeInternalServerError,
+							Description: apierrors.ErrorDescriptionInternalError,
+						},
+					},
+				}
+				So(errResp, ShouldResemble, expectedErrResp)
+			})
+		})
+	})
+}
+
 func TestGetBundleContents_Success(t *testing.T) {
 	t.Parallel()
 
@@ -991,43 +1356,11 @@
 			},
 			ListBundleContentsFunc: func(ctx context.Context, id string, offset, limit int) ([]*models.ContentItem, int, error) {
 				return expectedContents, len(expectedContents), nil
-=======
-func TestDeleteContentItem_Success(t *testing.T) {
-	t.Parallel()
-
-	Convey("Given a DELETE request to /bundles/{bundle-id}/contents/{content-id}", t, func() {
-		r := httptest.NewRequest("DELETE", "/bundles/bundle-1/contents/content-1", http.NoBody)
-		r.Header.Set("Authorization", "test-auth-token")
-		w := httptest.NewRecorder()
-
-		mockedDatastore := &storetest.StorerMock{
-			GetContentItemByBundleIDAndContentItemIDFunc: func(ctx context.Context, bundleID, contentItemID string) (*models.ContentItem, error) {
-				if bundleID == "bundle-1" && contentItemID == "content-1" {
-					return &models.ContentItem{
-						ID:       "content-1",
-						BundleID: "bundle-1",
-					}, nil
-				}
-				return nil, errors.New("content item not found")
-			},
-			DeleteContentItemFunc: func(ctx context.Context, contentItemID string) error {
-				if contentItemID == "content-1" {
-					return nil
-				}
-				return errors.New("failed to delete content item")
-			},
-			CreateBundleEventFunc: func(ctx context.Context, event *models.Event) error {
-				if event.ContentItem.BundleID == "bundle-1" && event.ContentItem.ID == "content-1" {
-					return nil
-				}
-				return errors.New("failed to create bundle event")
->>>>>>> 53c6513b
 			},
 		}
 
 		bundleAPI := GetBundleAPIWithMocks(store.Datastore{Backend: mockedDatastore})
 
-<<<<<<< HEAD
 		r := httptest.NewRequest("GET", "/bundles/"+bundleID+"/contents", http.NoBody)
 		r.Header.Set("Authorization", "valid-token")
 		w := httptest.NewRecorder()
@@ -1104,38 +1437,11 @@
 			},
 			ListBundleContentsFunc: func(ctx context.Context, id string, offset, limit int) ([]*models.ContentItem, int, error) {
 				return expectedContents, len(expectedContents), nil
-=======
-		Convey("When deleteContentItem is called", func() {
-			bundleAPI.Router.ServeHTTP(w, r)
-
-			Convey("Then it should return a 204 No Content status", func() {
-				So(w.Code, ShouldEqual, 204)
-			})
-
-			Convey("And the response body should be empty", func() {
-				So(w.Body.Len(), ShouldEqual, 0)
-			})
-		})
-	})
-}
-
-func TestDeleteContentItem_ContentItemNotFound_Failure(t *testing.T) {
-	t.Parallel()
-
-	Convey("Given a DELETE request to /bundles/{bundle-id}/contents/{content-id} for a non-existent content item", t, func() {
-		mockedDatastore := &storetest.StorerMock{
-			GetContentItemByBundleIDAndContentItemIDFunc: func(ctx context.Context, bundleID, contentItemID string) (*models.ContentItem, error) {
-				if bundleID == "bundle-1" && contentItemID == "content-1" {
-					return nil, apierrors.ErrContentItemNotFound
-				}
-				return nil, errors.New("unexpected error")
->>>>>>> 53c6513b
 			},
 		}
 
 		bundleAPI := GetBundleAPIWithMocks(store.Datastore{Backend: mockedDatastore})
 
-<<<<<<< HEAD
 		r := httptest.NewRequest("GET", "/bundles/"+bundleID+"/contents"+"?offset=1&limit=1", http.NoBody)
 		r.Header.Set("Authorization", "valid-token")
 		w := httptest.NewRecorder()
@@ -1251,101 +1557,11 @@
 			bundleAPI.Router.ServeHTTP(w, r)
 
 			So(w.Code, ShouldEqual, http.StatusBadRequest)
-=======
-		Convey("When deleteContentItem is called with a non-existent content item or bundle", func() {
-			r := httptest.NewRequest("DELETE", "/bundles/bundle-1/contents/content-1", http.NoBody)
-			w := httptest.NewRecorder()
-			bundleAPI.Router.ServeHTTP(w, r)
-
-			Convey("Then it should return a 404 Not Found status code", func() {
-				So(w.Code, ShouldEqual, 404)
-			})
-
-			Convey("And the response body should contain an error message", func() {
-				var errResp models.ErrorList
-				err := json.NewDecoder(w.Body).Decode(&errResp)
-				So(err, ShouldBeNil)
-
-				codeNotFound := models.CodeNotFound
-				expectedErrResp := models.ErrorList{
-					Errors: []*models.Error{
-						{
-							Code:        &codeNotFound,
-							Description: apierrors.ErrorDescriptionNotFound,
-						},
-					},
-				}
-				So(errResp, ShouldResemble, expectedErrResp)
-			})
-		})
-
-		Convey("When deleteContentItem is called and the GetContentItemByBundleIDAndContentItemID fails", func() {
-			r := httptest.NewRequest("DELETE", "/bundles/bundle-0/contents/content-0", http.NoBody)
-			w := httptest.NewRecorder()
-			bundleAPI.Router.ServeHTTP(w, r)
-
-			Convey("Then it should return a 500 Internal Server Error status code", func() {
-				So(w.Code, ShouldEqual, 500)
-			})
-
-			Convey("And the response body should contain an error message", func() {
-				var errResp models.ErrorList
-				err := json.NewDecoder(w.Body).Decode(&errResp)
-				So(err, ShouldBeNil)
-
-				codeInternalServerError := models.CodeInternalServerError
-				expectedErrResp := models.ErrorList{
-					Errors: []*models.Error{
-						{
-							Code:        &codeInternalServerError,
-							Description: apierrors.ErrorDescriptionInternalError,
-						},
-					},
-				}
-				So(errResp, ShouldResemble, expectedErrResp)
-			})
-		})
-	})
-}
-
-func TestDeleteContentItem_ContentItemIsPublished_Failure(t *testing.T) {
-	t.Parallel()
-
-	Convey("Given a DELETE request to /bundles/{bundle-id}/contents/{content-id} for a published content item", t, func() {
-		r := httptest.NewRequest("DELETE", "/bundles/bundle-1/contents/content-1", http.NoBody)
-		w := httptest.NewRecorder()
-
-		publishedState := models.StatePublished
-
-		mockedDatastore := &storetest.StorerMock{
-			GetContentItemByBundleIDAndContentItemIDFunc: func(ctx context.Context, bundleID, contentItemID string) (*models.ContentItem, error) {
-				if bundleID == "bundle-1" && contentItemID == "content-1" {
-					return &models.ContentItem{
-						ID:       "content-1",
-						BundleID: "bundle-1",
-						State:    &publishedState,
-					}, nil
-				}
-				return nil, apierrors.ErrContentItemNotFound
-			},
-		}
-
-		bundleAPI := GetBundleAPIWithMocks(store.Datastore{Backend: mockedDatastore})
-
-		Convey("When deleteContentItem is called for a published content item", func() {
-			bundleAPI.Router.ServeHTTP(w, r)
-
-			Convey("Then it should return a 409 Conflict status code", func() {
-				So(w.Code, ShouldEqual, 409)
-			})
-
->>>>>>> 53c6513b
-			Convey("And the response body should contain an error message", func() {
-				var errResp models.ErrorList
-				err := json.NewDecoder(w.Body).Decode(&errResp)
-				So(err, ShouldBeNil)
-
-<<<<<<< HEAD
+			Convey("And the response body should contain an error message", func() {
+				var errResp models.ErrorList
+				err := json.NewDecoder(w.Body).Decode(&errResp)
+				So(err, ShouldBeNil)
+
 				codeBadRequest := models.CodeBadRequest
 				expectedErrResp := models.ErrorList{
 					Errors: []*models.Error{
@@ -1355,22 +1571,13 @@
 							Source: &models.Source{
 								Parameter: " offset",
 							},
-=======
-				codeConflict := models.CodeConflict
-				expectedErrResp := models.ErrorList{
-					Errors: []*models.Error{
-						{
-							Code:        &codeConflict,
-							Description: apierrors.ErrorDescriptionContentItemAlreadyPublished,
->>>>>>> 53c6513b
-						},
-					},
-				}
-				So(errResp, ShouldResemble, expectedErrResp)
-			})
-		})
-	})
-<<<<<<< HEAD
+						},
+					},
+				}
+				So(errResp, ShouldResemble, expectedErrResp)
+			})
+		})
+	})
 
 	Convey("Given a nonexistent bundle", t, func() {
 		mockedDatastore := &storetest.StorerMock{
@@ -1387,51 +1594,6 @@
 			bundleAPI.Router.ServeHTTP(w, r)
 
 			So(w.Code, ShouldEqual, http.StatusNotFound)
-=======
-}
-
-func TestDeleteContentItem_DeleteContentItem_Failure(t *testing.T) {
-	t.Parallel()
-
-	Convey("Given a DELETE request to /bundles/{bundle-id}/contents/{content-id}", t, func() {
-		mockedDatastore := &storetest.StorerMock{
-			GetContentItemByBundleIDAndContentItemIDFunc: func(ctx context.Context, bundleID, contentItemID string) (*models.ContentItem, error) {
-				if bundleID == "bundle-1" && contentItemID == "content-1" {
-					return &models.ContentItem{
-						ID:       "content-1",
-						BundleID: "bundle-1",
-					}, nil
-				}
-				if bundleID == "bundle-1" && contentItemID == "content-2" {
-					return &models.ContentItem{
-						ID:       "content-2",
-						BundleID: "bundle-1",
-					}, nil
-				}
-				return nil, apierrors.ErrContentItemNotFound
-			},
-			DeleteContentItemFunc: func(ctx context.Context, contentItemID string) error {
-				if contentItemID == "content-1" {
-					return apierrors.ErrContentItemNotFound
-				}
-				if contentItemID == "content-2" {
-					return errors.New("failed to delete content item")
-				}
-				return nil
-			},
-		}
-
-		bundleAPI := GetBundleAPIWithMocks(store.Datastore{Backend: mockedDatastore})
-
-		Convey("When deleteContentItem is called and the content item is not found", func() {
-			r := httptest.NewRequest("DELETE", "/bundles/bundle-1/contents/content-1", http.NoBody)
-			w := httptest.NewRecorder()
-			bundleAPI.Router.ServeHTTP(w, r)
-
-			Convey("Then it should return a 404 Not Found status code", func() {
-				So(w.Code, ShouldEqual, 404)
-			})
->>>>>>> 53c6513b
 
 			Convey("And the response body should contain an error message", func() {
 				var errResp models.ErrorList
@@ -1443,18 +1605,13 @@
 					Errors: []*models.Error{
 						{
 							Code:        &codeNotFound,
-<<<<<<< HEAD
 							Description: "Bundle not found",
-=======
-							Description: apierrors.ErrorDescriptionNotFound,
->>>>>>> 53c6513b
-						},
-					},
-				}
-				So(errResp, ShouldResemble, expectedErrResp)
-			})
-		})
-<<<<<<< HEAD
+						},
+					},
+				}
+				So(errResp, ShouldResemble, expectedErrResp)
+			})
+		})
 	})
 
 	Convey("Given internal error from datastore", t, func() {
@@ -1475,17 +1632,6 @@
 			bundleAPI.Router.ServeHTTP(w, r)
 
 			So(w.Code, ShouldEqual, http.StatusInternalServerError)
-=======
-
-		Convey("When deleteContentItem is called and the DeleteContentItem fails", func() {
-			r := httptest.NewRequest("DELETE", "/bundles/bundle-1/contents/content-2", http.NoBody)
-			w := httptest.NewRecorder()
-			bundleAPI.Router.ServeHTTP(w, r)
-
-			Convey("Then it should return a 500 Internal Server Error status code", func() {
-				So(w.Code, ShouldEqual, 500)
-			})
->>>>>>> 53c6513b
 
 			Convey("And the response body should contain an error message", func() {
 				var errResp models.ErrorList
@@ -1497,19 +1643,14 @@
 					Errors: []*models.Error{
 						{
 							Code:        &codeInternalServerError,
-<<<<<<< HEAD
 							Description: "Failed to get dataset from dataset API",
-=======
-							Description: apierrors.ErrorDescriptionInternalError,
->>>>>>> 53c6513b
-						},
-					},
-				}
-				So(errResp, ShouldResemble, expectedErrResp)
-			})
-		})
-	})
-<<<<<<< HEAD
+						},
+					},
+				}
+				So(errResp, ShouldResemble, expectedErrResp)
+			})
+		})
+	})
 
 	Convey("Given a bundle whose datasetID does not exist in the dataset API", t, func() {
 		bundleID := "bundle-1"
@@ -1563,103 +1704,12 @@
 			bundleAPI.Router.ServeHTTP(w, r)
 
 			So(w.Code, ShouldEqual, http.StatusNotFound)
-=======
-}
-
-func TestDeleteContentItem_ParseJWT_Failure(t *testing.T) {
-	t.Parallel()
-
-	Convey("Given a DELETE request to /bundles/{bundle-id}/contents/{content-id} and parsing the JWT fails", t, func() {
-		r := httptest.NewRequest("DELETE", "/bundles/bundle-1/contents/content-1", http.NoBody)
-		r.Header.Set("Authorization", "invalid-auth-token")
-		w := httptest.NewRecorder()
-
-		mockedDatastore := &storetest.StorerMock{
-			GetContentItemByBundleIDAndContentItemIDFunc: func(ctx context.Context, bundleID, contentItemID string) (*models.ContentItem, error) {
-				if bundleID == "bundle-1" && contentItemID == "content-1" {
-					return &models.ContentItem{
-						ID:       "content-1",
-						BundleID: "bundle-1",
-					}, nil
-				}
-				return nil, errors.New("content item not found")
-			},
-			DeleteContentItemFunc: func(ctx context.Context, contentItemID string) error {
-				if contentItemID == "content-1" {
-					return nil
-				}
-				return errors.New("failed to delete content item")
-			},
-		}
-
-		bundleAPI := GetBundleAPIWithMocks(store.Datastore{Backend: mockedDatastore})
-
-		Convey("When deleteContentItem is called", func() {
-			bundleAPI.Router.ServeHTTP(w, r)
-
-			var errResp models.ErrorList
-			err := json.NewDecoder(w.Body).Decode(&errResp)
-			So(err, ShouldBeNil)
-
-			codeInternalServerError := models.CodeInternalServerError
-			expectedErrResp := models.ErrorList{
-				Errors: []*models.Error{
-					{
-						Code:        &codeInternalServerError,
-						Description: apierrors.ErrorDescriptionInternalError,
-					},
-				},
-			}
-			So(errResp, ShouldResemble, expectedErrResp)
-		})
-	})
-}
-
-func TestDeleteContentItem_CreateBundleEvent_Failure(t *testing.T) {
-	t.Parallel()
-
-	Convey("Given a DELETE request to /bundles/{bundle-id}/contents/{content-id} and bundle event creation fails", t, func() {
-		r := httptest.NewRequest("DELETE", "/bundles/bundle-1/contents/content-1", http.NoBody)
-		r.Header.Set("Authorization", "test-auth-token")
-		w := httptest.NewRecorder()
-
-		mockedDatastore := &storetest.StorerMock{
-			GetContentItemByBundleIDAndContentItemIDFunc: func(ctx context.Context, bundleID, contentItemID string) (*models.ContentItem, error) {
-				if bundleID == "bundle-1" && contentItemID == "content-1" {
-					return &models.ContentItem{
-						ID:       "content-1",
-						BundleID: "bundle-1",
-					}, nil
-				}
-				return nil, apierrors.ErrContentItemNotFound
-			},
-			DeleteContentItemFunc: func(ctx context.Context, contentItemID string) error {
-				if contentItemID == "content-1" {
-					return nil
-				}
-				return errors.New("failed to delete content item")
-			},
-			CreateBundleEventFunc: func(ctx context.Context, event *models.Event) error {
-				return errors.New("failed to create bundle event")
-			},
-		}
-
-		bundleAPI := GetBundleAPIWithMocks(store.Datastore{Backend: mockedDatastore})
-
-		Convey("When deleteContentItem is called", func() {
-			bundleAPI.Router.ServeHTTP(w, r)
-
-			Convey("Then it should return a 500 Internal Server Error status code", func() {
-				So(w.Code, ShouldEqual, 500)
-			})
->>>>>>> 53c6513b
-
-			Convey("And the response body should contain an error message", func() {
-				var errResp models.ErrorList
-				err := json.NewDecoder(w.Body).Decode(&errResp)
-				So(err, ShouldBeNil)
-
-<<<<<<< HEAD
+
+			Convey("And the response body should contain an error message", func() {
+				var errResp models.ErrorList
+				err := json.NewDecoder(w.Body).Decode(&errResp)
+				So(err, ShouldBeNil)
+
 				codeNotFound := models.CodeNotFound
 				expectedErrResp := models.ErrorList{
 					Errors: []*models.Error{
@@ -1669,14 +1719,6 @@
 							Source: &models.Source{
 								Field: "/metadata/dataset_id",
 							},
-=======
-				codeInternalServerError := models.CodeInternalServerError
-				expectedErrResp := models.ErrorList{
-					Errors: []*models.Error{
-						{
-							Code:        &codeInternalServerError,
-							Description: apierrors.ErrorDescriptionInternalError,
->>>>>>> 53c6513b
 						},
 					},
 				}
