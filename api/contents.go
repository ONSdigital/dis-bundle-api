package api

import (
	"encoding/json"
	"net/http"
	"strconv"
	"strings"

	"github.com/ONSdigital/dis-bundle-api/apierrors"
	"github.com/ONSdigital/dis-bundle-api/models"
	"github.com/ONSdigital/dis-bundle-api/utils"
	dpresponse "github.com/ONSdigital/dp-net/v3/handlers/response"
	dphttp "github.com/ONSdigital/dp-net/v3/http"
	"github.com/ONSdigital/log.go/v2/log"
)

//nolint:gocyclo // High complexity is a known issue and has been logged as tech debt
func (api *BundleAPI) postBundleContents(w http.ResponseWriter, r *http.Request) {
	defer dphttp.DrainBody(r)

	ctx := r.Context()
	bundleID, logData := getBundleIDAndLogData(r)

	authEntityData, err := api.GetAuthEntityData(r)
	if err != nil {
		handleErr(ctx, w, r, err, logData, RouteNamePostBundleContents)
		return
	}

	contentItem, err := models.CreateContentItem(r.Body)
	if err != nil {
		log.Error(ctx, "postBundleContents endpoint: failed to create content item from request body", err, logData)
		code := models.CodeBadRequest
		errInfo := &models.Error{
			Code:        &code,
			Description: apierrors.ErrorDescriptionMalformedRequest,
		}
		utils.HandleBundleAPIErr(w, r, http.StatusBadRequest, errInfo)
		return
	}

	contentItem.BundleID = bundleID
	models.CleanContentItem(contentItem)

	validationErrs := models.ValidateContentItem(contentItem)
	if len(validationErrs) > 0 {
		log.Error(ctx, "postBundleContents endpoint: content item validation failed", apierrors.ErrInvalidBody, logData)
		utils.HandleBundleAPIErr(w, r, http.StatusBadRequest, validationErrs...)
		return
	}

	bundleExists, err := api.stateMachineBundleAPI.CheckBundleExists(ctx, bundleID)
	if err != nil {
		log.Error(ctx, "postBundleContents endpoint: failed to check if bundle exists", err, logData)
		code := models.CodeInternalError
		errInfo := &models.Error{
			Code:        &code,
			Description: apierrors.ErrorDescriptionInternalError,
		}
		utils.HandleBundleAPIErr(w, r, http.StatusInternalServerError, errInfo)
		return
	}
	if !bundleExists {
		log.Error(ctx, "postBundleContents endpoint: bundle not found", nil, logData)
		code := models.CodeNotFound
		errInfo := &models.Error{
			Code:        &code,
			Description: apierrors.ErrorDescriptionNotFound,
		}
		utils.HandleBundleAPIErr(w, r, http.StatusNotFound, errInfo)
		return
	}

	_, err = api.stateMachineBundleAPI.GetVersion(ctx, authEntityData.Headers, contentItem.Metadata.DatasetID, contentItem.Metadata.EditionID, strconv.Itoa(contentItem.Metadata.VersionID))
	if err != nil {
		switch {
		case strings.Contains(err.Error(), "dataset not found"):
			log.Error(ctx, "postBundleContents endpoint: dataset not found in dataset API", nil, logData)
			code := models.CodeNotFound
			errInfo := &models.Error{
				Code:        &code,
				Description: apierrors.ErrorDescriptionNotFound,
				Source:      &models.Source{Field: "/metadata/dataset_id"},
			}
			utils.HandleBundleAPIErr(w, r, http.StatusNotFound, errInfo)
			return

		case strings.Contains(err.Error(), "edition not found"):
			log.Error(ctx, "postBundleContents endpoint: edition not found in dataset API", nil, logData)
			code := models.CodeNotFound
			errInfo := &models.Error{
				Code:        &code,
				Description: apierrors.ErrorDescriptionNotFound,
				Source:      &models.Source{Field: "/metadata/edition_id"},
			}
			utils.HandleBundleAPIErr(w, r, http.StatusNotFound, errInfo)
			return

		case strings.Contains(err.Error(), "version not found"):
			log.Error(ctx, "postBundleContents endpoint: version not found in dataset API", nil, logData)
			code := models.CodeNotFound
			errInfo := &models.Error{
				Code:        &code,
				Description: apierrors.ErrorDescriptionNotFound,
				Source:      &models.Source{Field: "/metadata/version_id"},
			}
			utils.HandleBundleAPIErr(w, r, http.StatusNotFound, errInfo)
			return

		default:
			log.Error(ctx, "postBundleContents endpoint: failed to get version from dataset API", err, logData)
			code := models.CodeInternalError
			errInfo := &models.Error{
				Code:        &code,
				Description: apierrors.ErrorDescriptionInternalError,
			}
			utils.HandleBundleAPIErr(w, r, http.StatusInternalServerError, errInfo)
			return
		}
	}

	exists, err := api.stateMachineBundleAPI.CheckContentItemExistsByDatasetEditionVersion(ctx, contentItem.Metadata.DatasetID, contentItem.Metadata.EditionID, contentItem.Metadata.VersionID)
	if err != nil {
		log.Error(ctx, "postBundleContents endpoint: failed to check if content item exists", err, logData)
		code := models.CodeInternalError
		errInfo := &models.Error{
			Code:        &code,
			Description: apierrors.ErrorDescriptionInternalError,
		}
		utils.HandleBundleAPIErr(w, r, http.StatusInternalServerError, errInfo)
		return
	}

	if exists {
		log.Error(ctx, "postBundleContents endpoint: content item already exists for the given dataset, edition, and version", nil, logData)
		code := models.CodeConflict
		errInfo := &models.Error{
			Code:        &code,
			Description: apierrors.ErrorDescriptionConflict,
		}
		utils.HandleBundleAPIErr(w, r, http.StatusConflict, errInfo)
		return
	}

	err = api.stateMachineBundleAPI.CreateContentItem(ctx, contentItem)
	if err != nil {
		log.Error(ctx, "postBundleContents endpoint: failed to create content item in database", err, logData)
		code := models.CodeInternalError
		errInfo := &models.Error{
			Code:        &code,
			Description: apierrors.ErrorDescriptionInternalError,
		}
		utils.HandleBundleAPIErr(w, r, http.StatusInternalServerError, errInfo)
		return
	}

	location := "/bundles/" + bundleID + "/contents/" + contentItem.ID

	event := &models.Event{
		RequestedBy: &models.RequestedBy{
			ID:    authEntityData.GetUserID(),
			Email: authEntityData.GetUserEmail(),
		},
		Action:      models.ActionCreate,
		Resource:    location,
		ContentItem: contentItem,
	}

	err = models.ValidateEvent(event)
	if err != nil {
		log.Error(ctx, "postBundleContents endpoint: event validation failed", err, logData)
		code := models.CodeInternalError
		errInfo := &models.Error{
			Code:        &code,
			Description: apierrors.ErrorDescriptionInternalError,
		}
		utils.HandleBundleAPIErr(w, r, http.StatusInternalServerError, errInfo)
		return
	}

	err = api.stateMachineBundleAPI.CreateBundleEvent(ctx, event)
	if err != nil {
		log.Error(ctx, "postBundleContents endpoint: failed to create event in database", err, logData)
		code := models.CodeInternalError
		errInfo := &models.Error{
			Code:        &code,
			Description: apierrors.ErrorDescriptionInternalError,
		}
		utils.HandleBundleAPIErr(w, r, http.StatusInternalServerError, errInfo)
		return
	}

	updatedBundle, err := api.stateMachineBundleAPI.UpdateBundleETag(ctx, bundleID, authEntityData.GetUserEmail())
	if err != nil {
		log.Error(ctx, "postBundleContents endpoint: failed to update bundle ETag", err, logData)
		code := models.CodeInternalError
		errInfo := &models.Error{
			Code:        &code,
			Description: apierrors.ErrorDescriptionInternalError,
		}
		utils.HandleBundleAPIErr(w, r, http.StatusInternalServerError, errInfo)
		return
	}

<<<<<<< HEAD
	if bundleUpdate.BundleType == models.BundleTypeScheduled {
		err = api.stateMachineBundleAPI.UpdateDatasetVersionReleaseDate(ctx, bundleUpdate.ScheduledAt, contentItem.Metadata.DatasetID, contentItem.Metadata.EditionID, contentItem.Metadata.VersionID, authEntityData.Headers)
		if err != nil {
			handleErr(ctx, w, r, err, logData, RouteNamePostBundleContents)
			return
		}
=======
	bundleEventObject, err := models.ConvertBundleToBundleEvent(updatedBundle)
	if err != nil {
		log.Error(ctx, "postBundleContents endpoint: failed to convert bundle to bundle event", err, logData)
		code := models.CodeInternalError
		errInfo := &models.Error{
			Code:        &code,
			Description: apierrors.ErrorDescriptionInternalError,
		}
		utils.HandleBundleAPIErr(w, r, http.StatusInternalServerError, errInfo)
		return
	}

	bundleEvent := &models.Event{
		RequestedBy: &models.RequestedBy{
			ID:    authEntityData.GetUserID(),
			Email: authEntityData.GetUserEmail(),
		},
		Action:   models.ActionUpdate,
		Resource: "/bundles/" + bundleID,
		Bundle:   bundleEventObject,
	}

	err = models.ValidateEvent(bundleEvent)
	if err != nil {
		log.Error(ctx, "postBundleContents endpoint: event validation failed", err, logData)
		code := models.CodeInternalError
		errInfo := &models.Error{
			Code:        &code,
			Description: apierrors.ErrorDescriptionInternalError,
		}
		utils.HandleBundleAPIErr(w, r, http.StatusInternalServerError, errInfo)
		return
	}

	err = api.stateMachineBundleAPI.CreateBundleEvent(ctx, bundleEvent)
	if err != nil {
		log.Error(ctx, "postBundleContents endpoint: failed to create event in database", err, logData)
		code := models.CodeInternalError
		errInfo := &models.Error{
			Code:        &code,
			Description: apierrors.ErrorDescriptionInternalError,
		}
		utils.HandleBundleAPIErr(w, r, http.StatusInternalServerError, errInfo)
		return
>>>>>>> a5b77eca
	}

	contentItemJSON, err := json.Marshal(contentItem)
	if err != nil {
		log.Error(ctx, "postBundleContents endpoint: failed to marshal content item to JSON", err, logData)
		code := models.CodeInternalError
		errInfo := &models.Error{
			Code:        &code,
			Description: apierrors.ErrorDescriptionInternalError,
		}
		utils.HandleBundleAPIErr(w, r, http.StatusInternalServerError, errInfo)
		return
	}

	dpresponse.SetETag(w, updatedBundle.ETag)
	w.Header().Set("Cache-Control", "no-store")
	w.Header().Set("Location", location)
	w.Header().Set("Content-Type", "application/json")

	w.WriteHeader(http.StatusCreated)

	if _, err := w.Write(contentItemJSON); err != nil {
		log.Error(ctx, "postBundleContents endpoint: error writing response body", err, logData)
	}
}

func (api *BundleAPI) deleteContentItem(w http.ResponseWriter, r *http.Request) {
	ctx := r.Context()
	bundleID, contentID, logData := getBundleIDAndContentIDAndLogData(r)

	authEntityData, err := api.GetAuthEntityData(r)
	if err != nil {
		handleErr(ctx, w, r, err, logData, RouteNameDeleteContentItem)
		return
	}

	contentItem, err := api.stateMachineBundleAPI.Datastore.GetContentItemByBundleIDAndContentItemID(ctx, bundleID, contentID)
	if err != nil {
		if err == apierrors.ErrContentItemNotFound {
			log.Error(ctx, "deleteContentItem endpoint: content item not found", err, logData)
			code := models.CodeNotFound
			errInfo := &models.Error{
				Code:        &code,
				Description: apierrors.ErrorDescriptionNotFound,
			}
			utils.HandleBundleAPIErr(w, r, http.StatusNotFound, errInfo)
			return
		}
		log.Error(ctx, "deleteContentItem endpoint: failed to get content item by ID", err, logData)
		code := models.CodeInternalError
		errInfo := &models.Error{
			Code:        &code,
			Description: apierrors.ErrorDescriptionInternalError,
		}
		utils.HandleBundleAPIErr(w, r, http.StatusInternalServerError, errInfo)
		return
	}

	if contentItem.State != nil && *contentItem.State == models.StatePublished {
		log.Error(ctx, "deleteContentItem endpoint: cannot delete content item in published state", nil, logData)
		code := models.CodeConflict
		errInfo := &models.Error{
			Code:        &code,
			Description: apierrors.ErrorDescriptionConflict,
		}
		utils.HandleBundleAPIErr(w, r, http.StatusConflict, errInfo)
		return
	}

	err = api.stateMachineBundleAPI.DeleteContentItem(ctx, contentID)
	if err != nil {
		if err == apierrors.ErrContentItemNotFound {
			log.Error(ctx, "deleteContentItem endpoint: content item not found for deletion", err, logData)
			code := models.CodeNotFound
			errInfo := &models.Error{
				Code:        &code,
				Description: apierrors.ErrorDescriptionNotFound,
			}
			utils.HandleBundleAPIErr(w, r, http.StatusNotFound, errInfo)
			return
		}
		log.Error(ctx, "deleteContentItem endpoint: failed to delete content item", err, logData)
		code := models.CodeInternalError
		errInfo := &models.Error{
			Code:        &code,
			Description: apierrors.ErrorDescriptionInternalError,
		}
		utils.HandleBundleAPIErr(w, r, http.StatusInternalServerError, errInfo)
		return
	}

	event := &models.Event{
		RequestedBy: &models.RequestedBy{
			ID:    authEntityData.GetUserID(),
			Email: authEntityData.GetUserEmail(),
		},
		Action:      models.ActionDelete,
		Resource:    "/bundles/" + bundleID + "/contents/" + contentID,
		ContentItem: contentItem,
	}

	err = models.ValidateEvent(event)
	if err != nil {
		log.Error(ctx, "deleteContentItem endpoint: event validation failed", err, logData)
		code := models.CodeInternalError
		errInfo := &models.Error{
			Code:        &code,
			Description: apierrors.ErrorDescriptionInternalError,
		}
		utils.HandleBundleAPIErr(w, r, http.StatusInternalServerError, errInfo)
		return
	}

	err = api.stateMachineBundleAPI.CreateBundleEvent(ctx, event)
	if err != nil {
		log.Error(ctx, "deleteContentItem endpoint: failed to create event in database", err, logData)
		code := models.CodeInternalError
		errInfo := &models.Error{
			Code:        &code,
			Description: apierrors.ErrorDescriptionInternalError,
		}
		utils.HandleBundleAPIErr(w, r, http.StatusInternalServerError, errInfo)
		return
	}

	updatedBundle, err := api.stateMachineBundleAPI.UpdateBundleETag(ctx, bundleID, authEntityData.GetUserID())
	if err != nil {
		log.Error(ctx, "deleteContentItem endpoint: failed to update bundle ETag", err, logData)
		code := models.CodeInternalError
		errInfo := &models.Error{
			Code:        &code,
			Description: apierrors.ErrorDescriptionInternalError,
		}
		utils.HandleBundleAPIErr(w, r, http.StatusInternalServerError, errInfo)
		return
	}

	bundleEventObject, err := models.ConvertBundleToBundleEvent(updatedBundle)
	if err != nil {
		log.Error(ctx, "deleteContentItem endpoint: failed to convert bundle to bundle event", err, logData)
		code := models.CodeInternalError
		errInfo := &models.Error{
			Code:        &code,
			Description: apierrors.ErrorDescriptionInternalError,
		}
		utils.HandleBundleAPIErr(w, r, http.StatusInternalServerError, errInfo)
		return
	}

	bundleEvent := &models.Event{
		RequestedBy: &models.RequestedBy{
			ID:    authEntityData.GetUserID(),
			Email: authEntityData.GetUserEmail(),
		},
		Action:   models.ActionUpdate,
		Resource: "/bundles/" + bundleID,
		Bundle:   bundleEventObject,
	}

	err = models.ValidateEvent(bundleEvent)
	if err != nil {
		log.Error(ctx, "deleteContentItem endpoint: event validation failed", err, logData)
		code := models.CodeInternalError
		errInfo := &models.Error{
			Code:        &code,
			Description: apierrors.ErrorDescriptionInternalError,
		}
		utils.HandleBundleAPIErr(w, r, http.StatusInternalServerError, errInfo)
		return
	}

	err = api.stateMachineBundleAPI.CreateBundleEvent(ctx, bundleEvent)
	if err != nil {
		log.Error(ctx, "deleteContentItem endpoint: failed to create event in database", err, logData)
		code := models.CodeInternalError
		errInfo := &models.Error{
			Code:        &code,
			Description: apierrors.ErrorDescriptionInternalError,
		}
		utils.HandleBundleAPIErr(w, r, http.StatusInternalServerError, errInfo)
		return
	}

	dpresponse.SetETag(w, updatedBundle.ETag)
	w.WriteHeader(http.StatusNoContent)
}

func (api *BundleAPI) getBundleContents(w http.ResponseWriter, r *http.Request, limit, offset int) (contents any, totalCount int, contentErrors *models.Error) {
	ctx := r.Context()
	bundleID, logData := getBundleIDAndLogData(r)

	authEntityData, err := api.GetAuthEntityData(r)
	if err != nil {
		errInfo := models.GetMatchingModelError(err)
		return []*models.ContentItem{}, 0, errInfo
	}

	bundleExists, err := api.stateMachineBundleAPI.CheckBundleExists(ctx, bundleID)
	if err != nil {
		code := models.CodeInternalError
		errInfo := &models.Error{
			Code:        &code,
			Description: apierrors.ErrorDescriptionInternalError,
		}
		return []*models.ContentItem{}, 0, errInfo
	}

	if !bundleExists {
		code := models.CodeNotFound
		errInfo := &models.Error{
			Code:        &code,
			Description: apierrors.ErrorDescriptionNotFound,
		}
		return []*models.ContentItem{}, 0, errInfo
	}

	bundleContents, totalCount, err := api.stateMachineBundleAPI.GetBundleContents(ctx, bundleID, offset, limit, authEntityData.Headers)

	if err != nil {
		if strings.Contains(err.Error(), "not found") {
			log.Error(ctx, "getBundleContents endpoint: dataset not found in dataset API", nil, logData)
			code := models.CodeNotFound
			errInfo := &models.Error{
				Code:        &code,
				Description: apierrors.ErrorDescriptionNotFound,
				Source:      &models.Source{Field: "/metadata/dataset_id"},
			}
			return nil, 0, errInfo
		} else {
			log.Error(ctx, "getBundleContents endpoint: failed to get dataset from dataset API", err, logData)
			code := models.CodeInternalError
			errInfo := &models.Error{
				Code:        &code,
				Description: apierrors.ErrorDescriptionInternalError,
			}
			return nil, 0, errInfo
		}
	}
	return bundleContents, totalCount, nil
}<|MERGE_RESOLUTION|>--- conflicted
+++ resolved
@@ -202,14 +202,6 @@
 		return
 	}
 
-<<<<<<< HEAD
-	if bundleUpdate.BundleType == models.BundleTypeScheduled {
-		err = api.stateMachineBundleAPI.UpdateDatasetVersionReleaseDate(ctx, bundleUpdate.ScheduledAt, contentItem.Metadata.DatasetID, contentItem.Metadata.EditionID, contentItem.Metadata.VersionID, authEntityData.Headers)
-		if err != nil {
-			handleErr(ctx, w, r, err, logData, RouteNamePostBundleContents)
-			return
-		}
-=======
 	bundleEventObject, err := models.ConvertBundleToBundleEvent(updatedBundle)
 	if err != nil {
 		log.Error(ctx, "postBundleContents endpoint: failed to convert bundle to bundle event", err, logData)
@@ -254,7 +246,14 @@
 		}
 		utils.HandleBundleAPIErr(w, r, http.StatusInternalServerError, errInfo)
 		return
->>>>>>> a5b77eca
+	}
+
+	if updatedBundle.BundleType == models.BundleTypeScheduled {
+		err = api.stateMachineBundleAPI.UpdateDatasetVersionReleaseDate(ctx, updatedBundle.ScheduledAt, contentItem.Metadata.DatasetID, contentItem.Metadata.EditionID, contentItem.Metadata.VersionID, authEntityData.Headers)
+		if err != nil {
+			handleErr(ctx, w, r, err, logData, RouteNamePostBundleContents)
+			return
+		}
 	}
 
 	contentItemJSON, err := json.Marshal(contentItem)
