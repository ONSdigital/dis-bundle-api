package api

import (
	"net/http"
	"testing"

	"github.com/ONSdigital/dis-bundle-api/store"
	"github.com/gorilla/mux"
	. "github.com/smartystreets/goconvey/convey"
)

func TestSetup(t *testing.T) {
	Convey("Given an API instance", t, func() {
		store := &store.Datastore{}
		api := GetBundleAPIWithMocks(*store)

		Convey("When created the following routes should have been added", func() {
			So(hasRoute(api.Router, "/bundles", "GET"), ShouldBeTrue)
<<<<<<< HEAD
			So(hasRoute(api.Router, "/bundles/{bundle_id}", "GET"), ShouldBeTrue)
=======
			So(hasRoute(api.Router, "/bundles/{bundle-id}/contents", "POST"), ShouldBeTrue)
>>>>>>> d055a6af
		})
	})
}

func hasRoute(r *mux.Router, path, method string) bool {
	var found bool
	r.Walk(func(route *mux.Route, router *mux.Router, ancestors []*mux.Route) error {
		routePath, err := route.GetPathTemplate()
		if err != nil {
			return nil
		}
		routeMethods, err := route.GetMethods()
		if err != nil {
			routeMethods = []string{http.MethodGet, http.MethodPost, http.MethodPut, http.MethodDelete}
		}
		if routePath == path {
			for _, m := range routeMethods {
				if m == method {
					found = true
					break
				}
			}
		}
		return nil
	})
	return found
}<|MERGE_RESOLUTION|>--- conflicted
+++ resolved
@@ -16,11 +16,8 @@
 
 		Convey("When created the following routes should have been added", func() {
 			So(hasRoute(api.Router, "/bundles", "GET"), ShouldBeTrue)
-<<<<<<< HEAD
-			So(hasRoute(api.Router, "/bundles/{bundle_id}", "GET"), ShouldBeTrue)
-=======
+			So(hasRoute(api.Router, "/bundles/{bundle-id}", "GET"), ShouldBeTrue)
 			So(hasRoute(api.Router, "/bundles/{bundle-id}/contents", "POST"), ShouldBeTrue)
->>>>>>> d055a6af
 		})
 	})
 }
