--- conflicted
+++ resolved
@@ -20,17 +20,13 @@
 )
 
 const (
-<<<<<<< HEAD
-	BundleIDPathParam  = "bundle-id"
-	ContentIDPathParam = "content-id"
-=======
 	// Route variable names
-	RouteVariableBundleID = "bundle-id"
+	RouteVariableBundleID  = "bundle-id"
+	RouteVariableContentID = "content-id"
 
 	// Route names
 	RouteNameGetBundle = "getBundle"
 	RouteNamePutBundle = "putBundle"
->>>>>>> 8349dcd6
 )
 
 func (api *BundleAPI) getBundles(w http.ResponseWriter, r *http.Request, limit, offset int) (successResult *models.PaginationSuccessResult[models.Bundle], errorResult *models.ErrorResult[models.Error]) {
@@ -64,12 +60,6 @@
 
 func (api *BundleAPI) getBundle(w http.ResponseWriter, r *http.Request) {
 	ctx := r.Context()
-<<<<<<< HEAD
-	vars := mux.Vars(r)
-	bundleID := vars[BundleIDPathParam]
-	logData := log.Data{BundleIDPathParam: bundleID}
-=======
->>>>>>> 8349dcd6
 
 	bundleID, logData := getBundleIDAndLogData(r)
 	bundle, err := api.stateMachineBundleAPI.GetBundle(ctx, bundleID)
@@ -313,9 +303,7 @@
 
 func (api *BundleAPI) deleteBundle(w http.ResponseWriter, r *http.Request) {
 	ctx := r.Context()
-	vars := mux.Vars(r)
-	bundleID := vars[BundleIDPathParam]
-	logData := log.Data{BundleIDPathParam: bundleID}
+	bundleID, logData := getBundleIDAndLogData(r)
 
 	var entityData *permSDK.EntityData
 	entityData, err := api.authMiddleware.Parse(strings.TrimPrefix(r.Header.Get("Authorization"), "Bearer "))
