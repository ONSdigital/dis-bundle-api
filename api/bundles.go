--- conflicted
+++ resolved
@@ -1,29 +1,18 @@
 package api
 
 import (
-<<<<<<< HEAD
 	"context"
-=======
->>>>>>> 0f19ec99
 	"encoding/json"
 	"fmt"
 	"net/http"
 	"strings"
 
-<<<<<<< HEAD
-	"github.com/ONSdigital/dis-bundle-api/apierrors"
-	"github.com/ONSdigital/dis-bundle-api/models"
-	"github.com/ONSdigital/dis-bundle-api/utils"
-	dpresponse "github.com/ONSdigital/dp-net/v3/handlers/response"
-	permsdk "github.com/ONSdigital/dp-permissions-api/sdk"
-=======
 	errs "github.com/ONSdigital/dis-bundle-api/apierrors"
 	"github.com/ONSdigital/dis-bundle-api/filters"
 	"github.com/ONSdigital/dis-bundle-api/models"
 	"github.com/ONSdigital/dis-bundle-api/utils"
 	dpresponse "github.com/ONSdigital/dp-net/v3/handlers/response"
-
->>>>>>> 0f19ec99
+	permsdk "github.com/ONSdigital/dp-permissions-api/sdk"
 	"github.com/ONSdigital/log.go/v2/log"
 	"github.com/gorilla/mux"
 )
@@ -108,8 +97,7 @@
 		return
 	}
 
-<<<<<<< HEAD
-	return bundles, totalCount, nil
+	log.Info(ctx, "getBundle endpoint: request successful", logData)
 }
 
 func (api *BundleAPI) createBundle(w http.ResponseWriter, r *http.Request) {
@@ -119,16 +107,16 @@
 
 	bundle, err := models.CreateBundle(r.Body)
 	if err != nil {
-		if err == apierrors.ErrUnableToParseJSON {
+		if err == errs.ErrUnableToParseJSON {
 			log.Error(ctx, "failed to create bundle from request body", err)
 			code := models.ErrInvalidParameters
 			e := &models.Error{
 				Code:        &code,
-				Description: apierrors.ErrDescription,
-			}
-			utils.HandleBundleAPIErrors(w, r, models.ErrorList{Errors: []*models.Error{e}}, http.StatusBadRequest)
-			return
-		} else if err == apierrors.ErrUnableToParseTime {
+				Description: errs.ErrDescription,
+			}
+			utils.HandleBundleAPIErrors(w, r, models.ErrorList{Errors: []*models.Error{e}}, http.StatusBadRequest)
+			return
+		} else if err == errs.ErrUnableToParseTime {
 			log.Error(ctx, "invalid time format in request body", err)
 			code := models.ErrInvalidParameters
 			e := &models.Error{
@@ -145,7 +133,7 @@
 			code := models.CodeInternalServerError
 			e := &models.Error{
 				Code:        &code,
-				Description: apierrors.ErrInternalErrorDescription,
+				Description: errs.ErrInternalErrorDescription,
 			}
 			utils.HandleBundleAPIErrors(w, r, models.ErrorList{Errors: []*models.Error{e}}, http.StatusInternalServerError)
 			return
@@ -169,18 +157,16 @@
 	authToken = strings.TrimPrefix(authToken, "Bearer ")
 
 	var entityData *permsdk.EntityData
-	if strings.Contains(authToken, ".") {
-		entityData, err = api.authMiddleware.Parse(authToken)
-		if err != nil {
-			log.Error(ctx, "failed to parse auth token", err)
-			code := models.CodeInternalServerError
-			e := &models.Error{
-				Code:        &code,
-				Description: apierrors.ErrInternalErrorDescription,
-			}
-			utils.HandleBundleAPIErrors(w, r, models.ErrorList{Errors: []*models.Error{e}}, http.StatusInternalServerError)
-			return
-		}
+	entityData, err = api.authMiddleware.Parse(authToken)
+	if err != nil {
+		log.Error(ctx, "failed to parse auth token", err)
+		code := models.CodeInternalServerError
+		e := &models.Error{
+			Code:        &code,
+			Description: errs.ErrInternalErrorDescription,
+		}
+		utils.HandleBundleAPIErrors(w, r, models.ErrorList{Errors: []*models.Error{e}}, http.StatusInternalServerError)
+		return
 	}
 
 	log.Info(ctx, "createBundle: successfully parsed JWT", log.Data{"entityData": entityData})
@@ -214,12 +200,12 @@
 
 	_, err = api.stateMachineBundleAPI.GetBundleByTitle(ctx, bundle.Title)
 	if err != nil {
-		if err != apierrors.ErrBundleNotFound {
+		if err != errs.ErrBundleNotFound {
 			log.Error(ctx, "failed to check existing bundle by title", err)
 			code := models.CodeInternalServerError
 			e := &models.Error{
 				Code:        &code,
-				Description: apierrors.ErrInternalErrorDescription,
+				Description: errs.ErrInternalErrorDescription,
 			}
 			utils.HandleBundleAPIErrors(w, r, models.ErrorList{Errors: []*models.Error{e}}, http.StatusInternalServerError)
 			return
@@ -237,7 +223,7 @@
 
 	createdBundle, err := api.stateMachineBundleAPI.CreateBundle(ctx, bundle)
 	if err != nil {
-		if err == apierrors.ErrScheduledAtRequired {
+		if err == errs.ErrScheduledAtRequired {
 			log.Error(ctx, "scheduled_at is required for scheduled bundles", err)
 			code := models.CodeBadRequest
 			e := &models.Error{
@@ -250,7 +236,7 @@
 			utils.HandleBundleAPIErrors(w, r, models.ErrorList{Errors: []*models.Error{e}}, http.StatusBadRequest)
 			return
 		}
-		if err == apierrors.ErrScheduledAtSet {
+		if err == errs.ErrScheduledAtSet {
 			log.Error(ctx, "scheduled_at should not be set for manual bundles", err)
 			code := models.CodeBadRequest
 			e := &models.Error{
@@ -263,7 +249,7 @@
 			utils.HandleBundleAPIErrors(w, r, models.ErrorList{Errors: []*models.Error{e}}, http.StatusBadRequest)
 			return
 		}
-		if err == apierrors.ErrScheduledAtInPast {
+		if err == errs.ErrScheduledAtInPast {
 			log.Error(ctx, "scheduled_at cannot be in the past", err)
 			code := models.CodeBadRequest
 			e := &models.Error{
@@ -280,10 +266,24 @@
 		code := models.CodeInternalServerError
 		e := &models.Error{
 			Code:        &code,
-			Description: apierrors.ErrInternalErrorDescription,
-		}
-		utils.HandleBundleAPIErrors(w, r, models.ErrorList{Errors: []*models.Error{e}}, http.StatusInternalServerError)
-		return
+			Description: errs.ErrInternalErrorDescription,
+		}
+		utils.HandleBundleAPIErrors(w, r, models.ErrorList{Errors: []*models.Error{e}}, http.StatusInternalServerError)
+		return
+	}
+
+	eventBundle := &models.EventBundle{
+		ID:            createdBundle.ID,
+		BundleType:    createdBundle.BundleType,
+		CreatedBy:     createdBundle.CreatedBy,
+		CreatedAt:     createdBundle.CreatedAt,
+		LastUpdatedBy: createdBundle.LastUpdatedBy,
+		PreviewTeams:  createdBundle.PreviewTeams,
+		ScheduledAt:   createdBundle.ScheduledAt,
+		State:         createdBundle.State,
+		Title:         createdBundle.Title,
+		UpdatedAt:     createdBundle.UpdatedAt,
+		ManagedBy:     createdBundle.ManagedBy,
 	}
 
 	event := &models.Event{
@@ -293,7 +293,7 @@
 		},
 		Action:   models.ActionCreate,
 		Resource: "/bundles",
-		Bundle:   bundle,
+		Bundle:   eventBundle,
 	}
 
 	err = models.ValidateEvent(event)
@@ -302,7 +302,7 @@
 		code := models.CodeInternalServerError
 		e := &models.Error{
 			Code:        &code,
-			Description: apierrors.ErrInternalErrorDescription,
+			Description: errs.ErrInternalErrorDescription,
 		}
 		utils.HandleBundleAPIErrors(w, r, models.ErrorList{Errors: []*models.Error{e}}, http.StatusInternalServerError)
 		return
@@ -314,7 +314,7 @@
 		code := models.CodeInternalServerError
 		e := &models.Error{
 			Code:        &code,
-			Description: apierrors.ErrInternalErrorDescription,
+			Description: errs.ErrInternalErrorDescription,
 		}
 		utils.HandleBundleAPIErrors(w, r, models.ErrorList{Errors: []*models.Error{e}}, http.StatusInternalServerError)
 		return
@@ -326,7 +326,7 @@
 		code := models.CodeInternalServerError
 		e := &models.Error{
 			Code:        &code,
-			Description: apierrors.ErrInternalErrorDescription,
+			Description: errs.ErrInternalErrorDescription,
 		}
 		utils.HandleBundleAPIErrors(w, r, models.ErrorList{Errors: []*models.Error{e}}, http.StatusInternalServerError)
 		return
@@ -350,7 +350,4 @@
 	}
 	log.Info(ctx, "createBundle: successfully created bundle", log.Data{"bundle_id": bundle.ID})
 	return nil
-=======
-	log.Info(ctx, "getBundle endpoint: request successful", logData)
->>>>>>> 0f19ec99
 }