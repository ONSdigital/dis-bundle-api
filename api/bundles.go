--- conflicted
+++ resolved
@@ -1,23 +1,16 @@
 package api
 
 import (
-<<<<<<< HEAD
 	"encoding/json"
-	"net/http"
-
-	"github.com/ONSdigital/dis-bundle-api/apierrors"
-	"github.com/ONSdigital/dis-bundle-api/models"
-	"github.com/ONSdigital/dis-bundle-api/utils"
-	dpresponse "github.com/ONSdigital/dp-net/v3/handlers/response"
-=======
 	"fmt"
 	"net/http"
 
 	errs "github.com/ONSdigital/dis-bundle-api/apierrors"
 	"github.com/ONSdigital/dis-bundle-api/filters"
 	"github.com/ONSdigital/dis-bundle-api/models"
+	"github.com/ONSdigital/dis-bundle-api/utils"
+	dpresponse "github.com/ONSdigital/dp-net/v3/handlers/response"
 
->>>>>>> 41e5870a
 	"github.com/ONSdigital/log.go/v2/log"
 	"github.com/gorilla/mux"
 )
@@ -48,8 +41,7 @@
 		return nil, models.CreateNotFoundResult(notFoundError)
 	}
 
-<<<<<<< HEAD
-	return bundles, totalCount, nil
+	return models.CreatePaginationSuccessResult(bundles, totalCount), nil
 }
 
 func (api *BundleAPI) getBundle(w http.ResponseWriter, r *http.Request) {
@@ -60,12 +52,12 @@
 
 	bundles, err := api.stateMachineBundleAPI.GetBundle(ctx, bundleID)
 	if err != nil {
-		if err == apierrors.ErrBundleNotFound {
+		if err == errs.ErrBundleNotFound {
 			log.Error(ctx, "getBundle endpoint: bundle id not found", err, logData)
 			code := models.CodeNotFound
 			errInfo := &models.Error{
 				Code:        &code,
-				Description: apierrors.ErrResourceNotFound,
+				Description: errs.ErrResourceNotFound,
 			}
 			utils.HandleBundleAPIErr(w, r, http.StatusNotFound, errInfo)
 		} else {
@@ -73,7 +65,7 @@
 			code := models.CodeInternalServerError
 			errInfo := &models.Error{
 				Code:        &code,
-				Description: apierrors.ErrInternalErrorDescription,
+				Description: errs.ErrInternalErrorDescription,
 			}
 			utils.HandleBundleAPIErr(w, r, http.StatusInternalServerError, errInfo)
 		}
@@ -91,26 +83,18 @@
 		code := models.CodeInternalServerError
 		errInfo := &models.Error{
 			Code:        &code,
-			Description: apierrors.ErrMarshallJSONObject,
+			Description: errs.ErrMarshallJSONObject,
 		}
 		utils.HandleBundleAPIErr(w, r, http.StatusInternalServerError, errInfo)
 		return
 	}
+	fmt.Printf("Header ETag: %s\n", w.Header().Get("ETag"))
 
 	_, err = w.Write(bundleBytes)
 	if err != nil {
 		log.Error(ctx, "failed writing bytes to response", err, logData)
-		code := models.InternalError
-		errInfo := &models.Error{
-			Code:        &code,
-			Description: apierrors.ErrWritingBytesToResponse,
-		}
-		utils.HandleBundleAPIErr(w, r, http.StatusInternalServerError, errInfo)
 		return
 	}
 
 	log.Info(ctx, "getBundle endpoint: request successful", logData)
-=======
-	return models.CreatePaginationSuccessResult(bundles, totalCount), nil
->>>>>>> 41e5870a
 }