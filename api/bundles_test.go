package api

import (
	"bytes"
	"context"
	"encoding/json"
	"errors"
	"fmt"
	"io"
	"net/http"
	"net/http/httptest"
	"testing"
	"time"

	errs "github.com/ONSdigital/dis-bundle-api/apierrors"
	"github.com/ONSdigital/dis-bundle-api/application"
	"github.com/ONSdigital/dis-bundle-api/config"
	"github.com/ONSdigital/dis-bundle-api/filters"

	"github.com/ONSdigital/dis-bundle-api/models"
	"github.com/ONSdigital/dis-bundle-api/store"
	storetest "github.com/ONSdigital/dis-bundle-api/store/datastoretest"
	authorisationMock "github.com/ONSdigital/dp-authorisation/v2/authorisation/mock"
	datasetAPISDKMock "github.com/ONSdigital/dp-dataset-api/sdk/mocks"
	dprequest "github.com/ONSdigital/dp-net/v3/request"
	permissionsSDK "github.com/ONSdigital/dp-permissions-api/sdk"
	"github.com/gorilla/mux"
	. "github.com/smartystreets/goconvey/convey"
)

var (
	scheduledTime = time.Date(2125, 6, 5, 7, 0, 0, 0, time.UTC)
	validBundle   = &models.Bundle{
		BundleType: models.BundleTypeScheduled,
		PreviewTeams: []models.PreviewTeam{
			{ID: "team1"},
			{ID: "team2"},
		},
		ScheduledAt: &scheduledTime,
		State:       models.BundleStateDraft,
		Title:       "Scheduled Bundle 1",
		ManagedBy:   models.ManagedByWagtail,
	}
)

func newAuthMiddlwareMock() *authorisationMock.MiddlewareMock {
	return &authorisationMock.MiddlewareMock{
		RequireFunc: func(permission string, handlerFunc http.HandlerFunc) http.HandlerFunc {
			return handlerFunc
		},
		ParseFunc: func(token string) (*permissionsSDK.EntityData, error) {
			if token == "test-auth-token" {
				return &permissionsSDK.EntityData{
					UserID: "User123",
				}, nil
			}
			return nil, errors.New("authorisation header not found")
		},
	}
}

func GetBundleAPIWithMocks(datastore store.Datastore) *BundleAPI {
	ctx := context.Background()
	cfg := &config.Config{
		DefaultMaxLimit: 100,
	}
	r := mux.NewRouter()

	mockStates := []application.State{
		application.Draft,
		application.InReview,
		application.Approved,
		application.Published,
	}

	mockTransitions := []application.Transition{
		{
			Label:               "DRAFT",
			TargetState:         application.Draft,
			AllowedSourceStates: []string{"IN_REVIEW", "APPROVED"},
		},
		{
			Label:               "IN_REVIEW",
			TargetState:         application.InReview,
			AllowedSourceStates: []string{"DRAFT", "APPROVED"},
		},
		{
			Label:               "APPROVED",
			TargetState:         application.Approved,
			AllowedSourceStates: []string{"IN_REVIEW"},
		},
		{
			Label:               "PUBLISHED",
			TargetState:         application.Published,
			AllowedSourceStates: []string{"APPROVED"},
		},
	}

	mockDatasetAPIClient := &datasetAPISDKMock.ClienterMock{}
	stateMachine := application.NewStateMachine(ctx, mockStates, mockTransitions, datastore)
	mockDatasetAPIClient := &datasetAPISDKMock.ClienterMock{}

	stateMachineBundleAPI := &application.StateMachineBundleAPI{
		Datastore:        datastore,
		StateMachine:     stateMachine,
		DatasetAPIClient: mockDatasetAPIClient,
	}
<<<<<<< HEAD

	return Setup(ctx, cfg, r, &datastore, stateMachineBundleAPI, newAuthMiddlwareMock())
}

func createRequestWithAuth(method, target string, body io.Reader) *http.Request {
	r := httptest.NewRequest(method, target, body)
	ctx := r.Context()
	ctx = dprequest.SetCaller(ctx, "someone@ons.gov.uk")
	r = r.WithContext(ctx)
	return r
=======
	return Setup(ctx, cfg, r, &datastore, stateMachineBundleAPI, mockDatasetAPIClient, newAuthMiddlwareMock())
>>>>>>> d4c9c9ac
}

func TestGetBundles_Success(t *testing.T) {
	t.Parallel()

	Convey("Given a GET request to /bundles", t, func() {
		now := time.Now().UTC()
		oneDayLater := now.Add(24 * time.Hour)
		twoDaysLater := now.Add(48 * time.Hour)
		defaultBundles := []*models.Bundle{
			{
				ID:            "bundle1",
				BundleType:    models.BundleTypeScheduled,
				CreatedBy:     &models.User{Email: "creator@example.com"},
				CreatedAt:     &now,
				LastUpdatedBy: &models.User{Email: "updater@example.com"},
				PreviewTeams:  []models.PreviewTeam{{ID: "team1"}, {ID: "team2"}},
				ScheduledAt:   &oneDayLater,
				State:         models.BundleStatePublished,
				Title:         "Scheduled Bundle 1",
				UpdatedAt:     &now,
				ManagedBy:     models.ManagedByDataAdmin,
			},
			{
				ID:            "bundle2",
				BundleType:    models.BundleTypeManual,
				CreatedBy:     &models.User{Email: "creator2@example.com"},
				CreatedAt:     &now,
				LastUpdatedBy: &models.User{Email: "updater2@example.com"},
				PreviewTeams:  []models.PreviewTeam{{ID: "team3"}},
				ScheduledAt:   &twoDaysLater,
				State:         models.BundleStateDraft,
				Title:         "Manual Bundle 2",
				UpdatedAt:     &now,
				ManagedBy:     models.ManagedByWagtail,
			},
		}

		bundleFilterFunc := func(ctx context.Context, offset, limit int, filters *filters.BundleFilters) ([]*models.Bundle, int, error) {
			if filters == nil || filters.PublishDate == nil {
				return defaultBundles, len(defaultBundles), nil
			}

			var filteredBundles []*models.Bundle

			timeTolerance := time.Second * 2
			for _, bundle := range defaultBundles {
				if bundle.ScheduledAt.Sub(*filters.PublishDate) < timeTolerance {
					filteredBundles = append(filteredBundles, bundle)
				}
			}

			return filteredBundles, len(filteredBundles), nil
		}

		Convey("When offset and limit values are default", func() {
			Convey("And publish_date filter is not supplied, then default values should be returned with no error", func() {
				r := httptest.NewRequest("GET", "http://localhost:29800/bundles", http.NoBody)
				w := httptest.NewRecorder()

				mockedDatastore := &storetest.StorerMock{
					ListBundlesFunc: func(ctx context.Context, offset, limit int, filters *filters.BundleFilters) ([]*models.Bundle, int, error) {
						return defaultBundles, len(defaultBundles), nil
					},
				}

				bundleAPI := GetBundleAPIWithMocks(store.Datastore{Backend: mockedDatastore})

				successResp, errResp := bundleAPI.getBundles(w, r, 10, 0)

				So(errResp, ShouldBeNil)
				So(successResp.Result.Items, ShouldResemble, defaultBundles)
				So(successResp.Result.TotalCount, ShouldEqual, len(defaultBundles))
			})

			Convey("And publish_date filter is supplied, then default values should be returned with no error", func() {
				paramValue := oneDayLater.UTC().Format(time.RFC3339)

				r := httptest.NewRequest("GET", fmt.Sprintf("http://localhost:29800/bundles?%s=%s", filters.PublishDate, paramValue), http.NoBody)
				w := httptest.NewRecorder()

				mockedDatastore := &storetest.StorerMock{
					ListBundlesFunc: bundleFilterFunc,
				}

				expectedBundles := []*models.Bundle{
					defaultBundles[0],
				}

				bundleAPI := GetBundleAPIWithMocks(store.Datastore{Backend: mockedDatastore})

				successResp, errResp := bundleAPI.getBundles(w, r, 10, 0)

				So(errResp, ShouldBeNil)
				So(successResp.Result.Items, ShouldResemble, expectedBundles)
				So(successResp.Result.TotalCount, ShouldEqual, len(expectedBundles))
			})
		})

		Convey("When offset and limit values are custom", func() {
			r := httptest.NewRequest("GET", "http://localhost:29800/bundles?offset=1&limit=1", http.NoBody)
			w := httptest.NewRecorder()
			customBundles := defaultBundles[1:]

			mockedDatastore := &storetest.StorerMock{
				ListBundlesFunc: func(ctx context.Context, offset, limit int, filters *filters.BundleFilters) ([]*models.Bundle, int, error) {
					So(offset, ShouldEqual, 1)
					So(limit, ShouldEqual, 1)
					return customBundles, len(customBundles), nil
				},
			}

			bundleAPI := GetBundleAPIWithMocks(store.Datastore{Backend: mockedDatastore})

			successResp, err := bundleAPI.getBundles(w, r, 1, 1)
			Convey("Then custom paginated values should be returned with no error", func() {
				So(err, ShouldBeNil)
				So(successResp.Result.Items, ShouldResemble, customBundles)
				So(successResp.Result.TotalCount, ShouldEqual, len(customBundles))
			})
		})

		Convey("When no matching bundles are found for the publish date", func() {
			paramValue := time.Now().UTC().Format(time.RFC3339)

			mockedDatastore := &storetest.StorerMock{
				ListBundlesFunc: bundleFilterFunc,
			}

			bundleAPI := GetBundleAPIWithMocks(store.Datastore{Backend: mockedDatastore})

			Convey("Then it returns a 404 error", func() {
				url := fmt.Sprintf("http://localhost:29800/bundles?%s=%s", filters.PublishDate, paramValue)

				r := httptest.NewRequest("GET", url, http.NoBody)
				w := httptest.NewRecorder()

				successResp, err := bundleAPI.getBundles(w, r, 10, 0)
				So(successResp, ShouldBeNil)
				So(err, ShouldNotBeNil)
				So(err.HTTPStatusCode, ShouldEqual, 404)
			})
		})
	})
}

func TestGetBundles_Failure(t *testing.T) {
	t.Parallel()
	Convey("Given a GET request to /bundles", t, func() {
		Convey("When the datastore returns an internal error", func() {
			r := httptest.NewRequest("GET", "http://localhost:29800/bundles", http.NoBody)
			w := httptest.NewRecorder()

			mockedDatastore := &storetest.StorerMock{
				ListBundlesFunc: func(ctx context.Context, offset, limit int, filters *filters.BundleFilters) ([]*models.Bundle, int, error) {
					return nil, 0, errors.New("database failure")
				},
			}

			bundleAPI := GetBundleAPIWithMocks(store.Datastore{Backend: mockedDatastore})
			successResp, errResp := bundleAPI.getBundles(w, r, 10, 0)
			Convey("Then the status code should be 500", func() {
				So(successResp, ShouldBeNil)
				So(errResp, ShouldNotBeNil)
				So(errResp.HTTPStatusCode, ShouldEqual, 500)
				So(errResp.Error.Description, ShouldEqual, "Failed to process the request due to an internal error")
			})
		})

		Convey("When response returns an random internal error", func() {
			r := httptest.NewRequest(http.MethodGet, "/bundles", http.NoBody)
			w := httptest.NewRecorder()

			mockedDatastore := &storetest.StorerMock{
				ListBundlesFunc: func(ctx context.Context, offset, limit int, filters *filters.BundleFilters) ([]*models.Bundle, int, error) {
					return nil, 0, errors.New("something broke inside")
				},
			}

			bundleAPI := GetBundleAPIWithMocks(store.Datastore{Backend: mockedDatastore})

			bundleAPI.Router.ServeHTTP(w, r)
			Convey("Then the status code should be 500", func() {
				So(w.Code, ShouldEqual, http.StatusInternalServerError)
				So(w.Body.String(), ShouldEqual, `{"errors":[{"code":"internal_server_error","description":"Failed to process the request due to an internal error"}]}`+"\n")
			})
		})

		Convey("When an invalid publish_date is supplied", func() {
			r := httptest.NewRequest(http.MethodGet, fmt.Sprintf("/bundles?%s=%s", filters.PublishDate, "notactuallyadate"), http.NoBody)
			w := httptest.NewRecorder()

			mockedDatastore := &storetest.StorerMock{
				ListBundlesFunc: func(ctx context.Context, offset, limit int, filters *filters.BundleFilters) ([]*models.Bundle, int, error) {
					return nil, 0, nil
				},
			}

			bundleAPI := GetBundleAPIWithMocks(store.Datastore{Backend: mockedDatastore})

			bundleAPI.Router.ServeHTTP(w, r)
			Convey("Then the status code should be 500", func() {
				So(w.Code, ShouldEqual, http.StatusInternalServerError)
				expectedErrorCode := models.CodeInternalServerError
				expectedErrorSource := models.Source{
					Parameter: "publish_date",
				}

				expectedError := &models.Error{
					Code:        &expectedErrorCode,
					Description: errs.ErrorDescriptionMalformedRequest,
					Source:      &expectedErrorSource,
				}

				var errList models.ErrorList
				errList.Errors = append(errList.Errors, expectedError)
				bytes, err := json.Marshal(errList)
				if err != nil {
					fmt.Println(err)
					return
				}
				expectedErrorString := fmt.Sprintf("%s\n", string(bytes))
				So(w.Body.String(), ShouldEqual, expectedErrorString)
			})
		})
	})
}

func TestGetBundle_Success(t *testing.T) {
	t.Parallel()

	scheduledAt := time.Date(2025, 4, 25, 9, 0, 0, 0, time.UTC)
	createdAt := time.Date(2025, 3, 10, 11, 20, 0, 0, time.UTC)
	updatedAt := time.Date(2025, 3, 25, 14, 30, 0, 0, time.UTC)

	validBundle := &models.Bundle{
		ID:          "bundle-2",
		Title:       "bundle-2",
		ETag:        "12345-etag",
		ManagedBy:   models.ManagedByWagtail,
		BundleType:  models.BundleTypeScheduled,
		CreatedAt:   &createdAt,
		UpdatedAt:   &updatedAt,
		ScheduledAt: &scheduledAt,
		State:       models.BundleStateDraft,
		CreatedBy: &models.User{
			Email: "publisher@ons.gov.uk",
		},
		LastUpdatedBy: &models.User{
			Email: "publisher@ons.gov.uk",
		},
		PreviewTeams: []models.PreviewTeam{
			{
				ID: "c78d457e-98de-11ec-b909-0242ac120002",
			},
		},
	}

	validBundleWithoutETag := &models.Bundle{
		ID:          "bundle-3",
		Title:       "bundle-3",
		ManagedBy:   models.ManagedByWagtail,
		BundleType:  models.BundleTypeScheduled,
		CreatedAt:   &createdAt,
		UpdatedAt:   &updatedAt,
		ScheduledAt: &scheduledAt,
		State:       models.BundleStateDraft,
		CreatedBy: &models.User{
			Email: "publisher@ons.gov.uk",
		},
		LastUpdatedBy: &models.User{
			Email: "publisher@ons.gov.uk",
		},
		PreviewTeams: []models.PreviewTeam{
			{
				ID: "c78d457e-98de-11ec-b909-0242ac120003",
			},
		},
	}

	Convey("Given a GET /bundles/{bundle-id} request", t, func() {
		Convey("When the bundle-id is valid", func() {
			req := httptest.NewRequest(http.MethodGet, "/bundles/valid-id", http.NoBody)
			rec := httptest.NewRecorder()

			mockStore := &storetest.StorerMock{
				GetBundleFunc: func(ctx context.Context, id string) (*models.Bundle, error) {
					return validBundle, nil
				},
			}

			bundleAPI := GetBundleAPIWithMocks(store.Datastore{Backend: mockStore})
			bundleAPI.Router.ServeHTTP(rec, req)

			Convey("Then the response should have status 200, ETag and Cache-Control headers", func() {
				So(rec.Code, ShouldEqual, http.StatusOK)
				So(rec.Header().Get("ETag"), ShouldEqual, validBundle.ETag)
				So(rec.Header().Get("Cache-Control"), ShouldEqual, "no-store")

				var response models.Bundle
				err := json.Unmarshal(rec.Body.Bytes(), &response)
				So(err, ShouldBeNil)

				So(response.ID, ShouldEqual, validBundle.ID)
				So(response.Title, ShouldEqual, validBundle.Title)
				So(response.BundleType, ShouldEqual, validBundle.BundleType)
				So(response.ManagedBy, ShouldEqual, validBundle.ManagedBy)

				So(response.CreatedAt.Unix(), ShouldEqual, validBundle.CreatedAt.Unix())
				So(response.UpdatedAt.Unix(), ShouldEqual, validBundle.UpdatedAt.Unix())
				So(response.ScheduledAt.Unix(), ShouldEqual, validBundle.ScheduledAt.Unix())

				So(response.CreatedBy, ShouldNotBeNil)
				So(response.CreatedBy.Email, ShouldEqual, validBundle.CreatedBy.Email)

				So(response.LastUpdatedBy, ShouldNotBeNil)
				So(response.LastUpdatedBy.Email, ShouldEqual, validBundle.LastUpdatedBy.Email)

				So(response.State, ShouldNotBeNil)
				So(response.State, ShouldEqual, validBundle.State)

				So(response.PreviewTeams, ShouldNotBeNil)
				So(len(response.PreviewTeams), ShouldEqual, 1)
				So((response.PreviewTeams)[0].ID, ShouldEqual, "c78d457e-98de-11ec-b909-0242ac120002")
			})
		})
		Convey("When the bundle-id is valid but without ETag", func() {
			req := httptest.NewRequest(http.MethodGet, "/bundles/valid-id", http.NoBody)
			rec := httptest.NewRecorder()

			mockStore := &storetest.StorerMock{
				GetBundleFunc: func(ctx context.Context, id string) (*models.Bundle, error) {
					return validBundleWithoutETag, nil
				},
			}

			bundleAPI := GetBundleAPIWithMocks(store.Datastore{Backend: mockStore})
			bundleAPI.Router.ServeHTTP(rec, req)

			Convey("Then the response should have status 200, ETag and Cache-Control headers", func() {
				So(rec.Code, ShouldEqual, http.StatusOK)
				So(rec.Header().Get("ETag"), ShouldNotBeEmpty)
				So(rec.Header().Get("Cache-Control"), ShouldEqual, "no-store")
			})
		})
	})
}

func TestGetBundle_Failure(t *testing.T) {
	t.Parallel()
	Convey("Given a GET /bundles/{bundle-id} request", t, func() {
		ctx := context.Background()

		Convey("When the bundle-id is invalid", func() {
			req := httptest.NewRequest(http.MethodGet, "/bundles/invalid-id", http.NoBody)
			rec := httptest.NewRecorder()

			mockStore := &storetest.StorerMock{
				GetBundleFunc: func(ctx context.Context, id string) (*models.Bundle, error) {
					return nil, errs.ErrBundleNotFound
				},
			}

			bundleAPI := GetBundleAPIWithMocks(store.Datastore{Backend: mockStore})
			bundleAPI.Router.ServeHTTP(rec, req)

			Convey("Then the response should be 404 with structured NotFound error", func() {
				So(rec.Code, ShouldEqual, http.StatusNotFound)

				var errResp models.ErrorList
				err := json.NewDecoder(rec.Body).Decode(&errResp)
				So(err, ShouldBeNil)

				code := models.CodeNotFound
				expectedErrResp := models.ErrorList{
					Errors: []*models.Error{
						{
							Code:        &code,
							Description: errs.ErrorDescriptionNotFound,
						},
					},
				}
				So(errResp, ShouldResemble, expectedErrResp)
			})
		})

		Convey("When the request causes an internal error", func() {
			req := httptest.NewRequest(http.MethodGet, "/bundles/valid-id", http.NoBody)
			rec := httptest.NewRecorder()

			mockStore := &storetest.StorerMock{
				GetBundleFunc: func(ctx context.Context, id string) (*models.Bundle, error) {
					return nil, errors.New("unexpected failure")
				},
			}

			bundleAPI := GetBundleAPIWithMocks(store.Datastore{Backend: mockStore})
			bundleAPI.Router.ServeHTTP(rec, req)

			Convey("Then the response should be 500 with structured InternalError", func() {
				So(rec.Code, ShouldEqual, http.StatusInternalServerError)

				var errResp models.ErrorList
				err := json.NewDecoder(rec.Body).Decode(&errResp)
				So(err, ShouldBeNil)

				code := models.CodeInternalServerError
				expectedErrResp := models.ErrorList{
					Errors: []*models.Error{
						{
							Code:        &code,
							Description: errs.ErrorDescriptionInternalError,
						},
					},
				}
				So(errResp, ShouldResemble, expectedErrResp)
			})
		})

		Convey("When no valid authentication token is provided", func() {
			req := httptest.NewRequest(http.MethodGet, "/bundles/protected-id", http.NoBody)
			rec := httptest.NewRecorder()

			authMiddleware := &authorisationMock.MiddlewareMock{
				RequireFunc: func(permission string, handlerFunc http.HandlerFunc) http.HandlerFunc {
					return func(w http.ResponseWriter, r *http.Request) {
						http.Error(w, `{"errors":[{"code":"Unauthorised","description":"Access denied."}]}`, http.StatusUnauthorized)
					}
				},
			}

			bundleAPI := Setup(ctx, &config.Config{}, mux.NewRouter(), nil, nil, authMiddleware)
			bundleAPI.Router.HandleFunc("/bundles/{bundle-id}", func(w http.ResponseWriter, r *http.Request) {}).Methods(http.MethodGet)
			bundleAPI.Router.ServeHTTP(rec, req)

			Convey("Then the response should be 401 with structured Unauthorised error", func() {
				So(rec.Code, ShouldEqual, http.StatusUnauthorized)
			})
		})
	})
}

func TestCreateBundle_Success(t *testing.T) {
	Convey("Given a valid payload", t, func() {
		inputBundle := *validBundle
		inputBundleJSON, err := json.Marshal(inputBundle)
		So(err, ShouldBeNil)

		Convey("When a POST request is made to /bundles endpoint with the payload", func() {
			r := createRequestWithAuth(http.MethodPost, "/bundles", bytes.NewReader(inputBundleJSON))
			r.Header.Set("Authorization", "Bearer test-auth-token")
			w := httptest.NewRecorder()

			mockedDatastore := &storetest.StorerMock{
				CheckBundleExistsByTitleFunc: func(ctx context.Context, title string) (bool, error) {
					return false, nil
				},
				CreateBundleFunc: func(ctx context.Context, bundle *models.Bundle) error {
					return nil
				},
				GetBundleFunc: func(ctx context.Context, bundleID string) (*models.Bundle, error) {
					inputBundle.ID = "bundle1"
					inputBundle.ETag = "some-etag"
					inputBundle.CreatedBy = &models.User{Email: "example@example.com"}
					inputBundle.LastUpdatedBy = &models.User{Email: "example@example.com"}
					now := time.Now()
					inputBundle.UpdatedAt = &now
					return &inputBundle, nil
				},
				CreateBundleEventFunc: func(ctx context.Context, event *models.Event) error {
					return nil
				},
			}

			bundleAPI := GetBundleAPIWithMocks(store.Datastore{Backend: mockedDatastore})

			bundleAPI.Router.ServeHTTP(w, r)

			Convey("Then the response should be 201 Created with the created bundle", func() {
				So(w.Code, ShouldEqual, http.StatusCreated)
				var createdBundle models.Bundle
				err := json.Unmarshal(w.Body.Bytes(), &createdBundle)
				So(err, ShouldBeNil)
				So(createdBundle.ID, ShouldEqual, "bundle1")
				So(createdBundle.BundleType, ShouldEqual, validBundle.BundleType)
				So(createdBundle.CreatedBy.Email, ShouldEqual, "example@example.com")
				So(createdBundle.LastUpdatedBy.Email, ShouldEqual, "example@example.com")
				So(createdBundle.PreviewTeams, ShouldEqual, validBundle.PreviewTeams)
				So(createdBundle.ScheduledAt, ShouldEqual, validBundle.ScheduledAt)
				So(createdBundle.State, ShouldEqual, validBundle.State)
				So(createdBundle.Title, ShouldEqual, validBundle.Title)
				So(createdBundle.UpdatedAt, ShouldNotBeNil)
				So(createdBundle.ManagedBy, ShouldEqual, validBundle.ManagedBy)
			})
			Convey("And the correct headers should be set", func() {
				So(w.Header().Get("Location"), ShouldEqual, "/bundles/bundle1")
				So(w.Header().Get("Content-Type"), ShouldEqual, "application/json")
				So(w.Header().Get("Cache-Control"), ShouldEqual, "no-store")
				So(w.Header().Get("ETag"), ShouldEqual, "some-etag")
			})
		})
	})
}

func TestCreateBundle_Failure_FailedToParseBody(t *testing.T) {
	Convey("Given an invalid payload", t, func() {
		b := "{invalid_json"

		Convey("When a POST request is made to /bundles endpoint with the invalid payload", func() {
			r := createRequestWithAuth(http.MethodPost, "/bundles", bytes.NewBufferString(b))
			r.Header.Set("Authorization", "test-auth-token")
			w := httptest.NewRecorder()

			mockedDatastore := &storetest.StorerMock{}

			bundleAPI := GetBundleAPIWithMocks(store.Datastore{Backend: mockedDatastore})

			bundleAPI.Router.ServeHTTP(w, r)

			Convey("Then the response should be 400 Bad Request", func() {
				So(w.Code, ShouldEqual, http.StatusBadRequest)
			})
			Convey("And the response body should contain an error message", func() {
				var errResp models.ErrorList
				err := json.NewDecoder(w.Body).Decode(&errResp)
				So(err, ShouldBeNil)

				code := models.CodeBadRequest
				expectedErrResp := models.ErrorList{
					Errors: []*models.Error{
						{
							Code:        &code,
							Description: errs.ErrorDescriptionMalformedRequest,
						},
					},
				}
				So(errResp, ShouldResemble, expectedErrResp)
			})
		})
	})
}

func TestCreateBundle_Failure_InvalidScheduledAt(t *testing.T) {
	Convey("Given a payload with invalid scheduled_at format", t, func() {
		b := `{
			"scheduled_at": "invalid-date-format"
		}`

		Convey("When a POST request is made to /bundles endpoint with the invalid payload", func() {
			r := createRequestWithAuth(http.MethodPost, "/bundles", bytes.NewBufferString(b))
			r.Header.Set("Authorization", "test-auth-token")
			w := httptest.NewRecorder()

			mockedDatastore := &storetest.StorerMock{}

			bundleAPI := GetBundleAPIWithMocks(store.Datastore{Backend: mockedDatastore})

			bundleAPI.Router.ServeHTTP(w, r)

			Convey("Then the response should be 400 Bad Request", func() {
				So(w.Code, ShouldEqual, http.StatusBadRequest)
			})
			Convey("And the response body should contain an error message", func() {
				var errResp models.ErrorList
				err := json.NewDecoder(w.Body).Decode(&errResp)
				So(err, ShouldBeNil)

				code := models.ErrInvalidParameters
				expectedErrResp := models.ErrorList{
					Errors: []*models.Error{
						{
							Code:        &code,
							Description: errs.ErrorDescriptionInvalidTimeFormat,
							Source: &models.Source{
								Field: "scheduled_at",
							},
						},
					},
				}
				So(errResp, ShouldResemble, expectedErrResp)
			})
		})
	})
}

type ErrorReader struct{}

func (e *ErrorReader) Read(p []byte) (n int, err error) {
	return 0, fmt.Errorf("mock read error")
}
func TestCreateBundle_Failure_ReaderReturnError(t *testing.T) {
	Convey("Given a request with a reader that returns an error", t, func() {
		r := createRequestWithAuth(http.MethodPost, "/bundles", &ErrorReader{})
		w := httptest.NewRecorder()

		mockedDatastore := &storetest.StorerMock{}

		bundleAPI := GetBundleAPIWithMocks(store.Datastore{Backend: mockedDatastore})

		bundleAPI.Router.ServeHTTP(w, r)

		Convey("Then the response should be 500 Internal Server Error", func() {
			So(w.Code, ShouldEqual, http.StatusInternalServerError)
		})
		Convey("And the response body should contain an error message", func() {
			var errResp models.ErrorList
			err := json.NewDecoder(w.Body).Decode(&errResp)
			So(err, ShouldBeNil)

			code := models.CodeInternalServerError
			expectedErrResp := models.ErrorList{
				Errors: []*models.Error{
					{
						Code:        &code,
						Description: errs.ErrorDescriptionInternalError,
					},
				},
			}
			So(errResp, ShouldResemble, expectedErrResp)
		})
	})
}

func TestCreateBundle_Failure_ValidationError(t *testing.T) {
	Convey("Given a payload with missing mandatory fields", t, func() {
		Convey("When a POST request is made to /bundles endpoint with the invalid payload", func() {
			r := createRequestWithAuth(http.MethodPost, "/bundles", bytes.NewReader([]byte("{}")))
			r.Header.Set("Authorization", "Bearer test-auth-token")
			w := httptest.NewRecorder()

			mockedDatastore := &storetest.StorerMock{}

			bundleAPI := GetBundleAPIWithMocks(store.Datastore{Backend: mockedDatastore})

			bundleAPI.Router.ServeHTTP(w, r)

			Convey("Then the response should be 400 Bad Request with validation errors", func() {
				So(w.Code, ShouldEqual, http.StatusBadRequest)
			})
			Convey("And the response body should contain an error message", func() {
				var errResp models.ErrorList
				err := json.NewDecoder(w.Body).Decode(&errResp)
				So(err, ShouldBeNil)

				codeMissingParameters := models.CodeMissingParameters

				expectedErrResp := models.ErrorList{
					Errors: []*models.Error{
						{
							Code:        &codeMissingParameters,
							Description: errs.ErrorDescriptionMissingParameters,
							Source: &models.Source{
								Field: "/bundle_type",
							},
						},
						{
							Code:        &codeMissingParameters,
							Description: errs.ErrorDescriptionMissingParameters,
							Source: &models.Source{
								Field: "/preview_teams",
							},
						},
						{
							Code:        &codeMissingParameters,
							Description: errs.ErrorDescriptionMissingParameters,
							Source: &models.Source{
								Field: "/state",
							},
						},
						{
							Code:        &codeMissingParameters,
							Description: errs.ErrorDescriptionMissingParameters,
							Source: &models.Source{
								Field: "/title",
							},
						},
						{
							Code:        &codeMissingParameters,
							Description: errs.ErrorDescriptionMissingParameters,
							Source: &models.Source{
								Field: "/managed_by",
							},
						},
					},
				}
				So(errResp, ShouldResemble, expectedErrResp)
			})
		})
	})
}

func TestCreateBundle_Failure_FailedToTransitionBundleState(t *testing.T) {
	Convey("Given a payload with invalid state for creating a bundle", t, func() {
		inputBundle := *validBundle
		inputBundle.State = models.BundleStateApproved
		inputBundleJSON, err := json.Marshal(inputBundle)
		So(err, ShouldBeNil)

		Convey("When a POST request is made to /bundles endpoint with the payload", func() {
			r := createRequestWithAuth(http.MethodPost, "/bundles", bytes.NewReader(inputBundleJSON))
			r.Header.Set("Authorization", "Bearer test-auth-token")
			w := httptest.NewRecorder()

			mockedDatastore := &storetest.StorerMock{}

			bundleAPI := GetBundleAPIWithMocks(store.Datastore{Backend: mockedDatastore})

			bundleAPI.Router.ServeHTTP(w, r)

			Convey("Then the response should be 400 Bad Request with an error message", func() {
				So(w.Code, ShouldEqual, http.StatusBadRequest)
			})
			Convey("And the response body should contain an error message", func() {
				var errResp models.ErrorList
				err := json.NewDecoder(w.Body).Decode(&errResp)
				So(err, ShouldBeNil)

				code := models.CodeBadRequest
				expectedErrResp := models.ErrorList{
					Errors: []*models.Error{
						{
							Code:        &code,
							Description: errs.ErrorDescriptionStateNotAllowedToTransition,
						},
					},
				}
				So(errResp, ShouldResemble, expectedErrResp)
			})
		})
	})
}

func TestCreateBundle_Failure_AuthTokenIsMissing(t *testing.T) {
	Convey("Given a payload for creating a bundle ", t, func() {
		inputBundle := *validBundle
		inputBundleJSON, err := json.Marshal(inputBundle)
		So(err, ShouldBeNil)

		Convey("When a POST request is made to /bundles endpoint with the payload and the auth token is missing", func() {
			r := createRequestWithAuth(http.MethodPost, "/bundles", bytes.NewReader(inputBundleJSON))
			r.Header.Set("Authorization", "")
			w := httptest.NewRecorder()

			mockedDatastore := &storetest.StorerMock{}

			bundleAPI := GetBundleAPIWithMocks(store.Datastore{Backend: mockedDatastore})

			bundleAPI.Router.ServeHTTP(w, r)

			Convey("Then the response should be 500 internal server error", func() {
				So(w.Code, ShouldEqual, http.StatusInternalServerError)
			})
			Convey("And the response body should contain an error message", func() {
				var errResp models.ErrorList
				err := json.NewDecoder(w.Body).Decode(&errResp)
				So(err, ShouldBeNil)

				code := models.CodeInternalServerError
				expectedErrResp := models.ErrorList{
					Errors: []*models.Error{
						{
							Code:        &code,
							Description: errs.ErrorDescriptionInternalError,
						},
					},
				}
				So(errResp, ShouldResemble, expectedErrResp)
			})
		})
	})
}

func TestCreateBundle_Failure_AuthTokenIsInvalid(t *testing.T) {
	Convey("Given a payload for creating a bundle ", t, func() {
		inputBundle := *validBundle
		inputBundleJSON, err := json.Marshal(inputBundle)
		So(err, ShouldBeNil)

		Convey("When a POST request is made to /bundles endpoint with the payload and the auth token is invalid", func() {
			r := createRequestWithAuth(http.MethodPost, "/bundles", bytes.NewReader(inputBundleJSON))
			r.Header.Set("Authorization", "test auth token")
			w := httptest.NewRecorder()

			mockedDatastore := &storetest.StorerMock{}

			bundleAPI := GetBundleAPIWithMocks(store.Datastore{Backend: mockedDatastore})

			bundleAPI.Router.ServeHTTP(w, r)

			Convey("Then the response should be 500 internal server error", func() {
				So(w.Code, ShouldEqual, http.StatusInternalServerError)
			})
			Convey("And the response body should contain an error message", func() {
				var errResp models.ErrorList
				err := json.NewDecoder(w.Body).Decode(&errResp)
				So(err, ShouldBeNil)

				code := models.CodeInternalServerError
				expectedErrResp := models.ErrorList{
					Errors: []*models.Error{
						{
							Code:        &code,
							Description: errs.ErrorDescriptionInternalError,
						},
					},
				}
				So(errResp, ShouldResemble, expectedErrResp)
			})
		})
	})
}

func TestCreateBundle_Failure_CheckBundleExistsByTitleFails(t *testing.T) {
	Convey("Given a valid payload", t, func() {
		inputBundle := *validBundle
		inputBundleJSON, err := json.Marshal(inputBundle)
		So(err, ShouldBeNil)

		Convey("When a POST request is made to /bundles endpoint with the payload and GetBundleByTitle fails", func() {
			r := createRequestWithAuth(http.MethodPost, "/bundles", bytes.NewReader(inputBundleJSON))
			r.Header.Set("Authorization", "Bearer test-auth-token")
			w := httptest.NewRecorder()

			mockedDatastore := &storetest.StorerMock{
				CheckBundleExistsByTitleFunc: func(ctx context.Context, title string) (bool, error) {
					return false, errors.New("failed to check bundle existence")
				},
			}

			bundleAPI := GetBundleAPIWithMocks(store.Datastore{Backend: mockedDatastore})

			bundleAPI.Router.ServeHTTP(w, r)

			Convey("Then the response should be 500 internal server error", func() {
				So(w.Code, ShouldEqual, http.StatusInternalServerError)
			})
			Convey("And the response body should contain an error message", func() {
				var errResp models.ErrorList
				err := json.NewDecoder(w.Body).Decode(&errResp)
				So(err, ShouldBeNil)

				code := models.CodeInternalServerError
				expectedErrResp := models.ErrorList{
					Errors: []*models.Error{
						{
							Code:        &code,
							Description: errs.ErrorDescriptionInternalError,
						},
					},
				}
				So(errResp, ShouldResemble, expectedErrResp)
			})
		})
	})
}

func TestCreateBundle_Failure_BundleWithSameTitleAlreadyExists(t *testing.T) {
	Convey("Given a valid payload", t, func() {
		inputBundle := *validBundle
		inputBundleJSON, err := json.Marshal(inputBundle)
		So(err, ShouldBeNil)

		Convey("When a POST request is made to /bundles endpoint with the payload and there is a bundle with the same title", func() {
			r := createRequestWithAuth(http.MethodPost, "/bundles", bytes.NewReader(inputBundleJSON))
			r.Header.Set("Authorization", "Bearer test-auth-token")
			w := httptest.NewRecorder()

			mockedDatastore := &storetest.StorerMock{
				CheckBundleExistsByTitleFunc: func(ctx context.Context, title string) (bool, error) {
					return true, nil
				},
			}

			bundleAPI := GetBundleAPIWithMocks(store.Datastore{Backend: mockedDatastore})

			bundleAPI.Router.ServeHTTP(w, r)

			Convey("Then the response should be 409 conflict", func() {
				So(w.Code, ShouldEqual, http.StatusConflict)
			})
			Convey("And the response body should contain an error message", func() {
				var errResp models.ErrorList
				err := json.NewDecoder(w.Body).Decode(&errResp)
				So(err, ShouldBeNil)

				code := models.CodeConflict
				expectedErrResp := models.ErrorList{
					Errors: []*models.Error{
						{
							Code:        &code,
							Description: errs.ErrorDescriptionBundleTitleAlreadyExist,
							Source: &models.Source{
								Field: "/title",
							},
						},
					},
				}
				So(errResp, ShouldResemble, expectedErrResp)
			})
		})
	})
}

func TestCreateBundle_Failure_CreateBundleReturnsAnError(t *testing.T) {
	Convey("Given a valid payload", t, func() {
		inputBundle := *validBundle
		inputBundleJSON, err := json.Marshal(inputBundle)
		So(err, ShouldBeNil)

		Convey("When a POST request is made to /bundles endpoint with the payload and CreateBundle returns an error", func() {
			r := createRequestWithAuth(http.MethodPost, "/bundles", bytes.NewReader(inputBundleJSON))
			r.Header.Set("Authorization", "Bearer test-auth-token")
			w := httptest.NewRecorder()

			mockedDatastore := &storetest.StorerMock{
				CheckBundleExistsByTitleFunc: func(ctx context.Context, title string) (bool, error) {
					return false, nil
				},
				CreateBundleFunc: func(ctx context.Context, bundle *models.Bundle) error {
					return errors.New("failed to create bundle")
				},
			}

			bundleAPI := GetBundleAPIWithMocks(store.Datastore{Backend: mockedDatastore})

			bundleAPI.Router.ServeHTTP(w, r)

			Convey("Then the response should be 500 internal server error with an error message", func() {
				So(w.Code, ShouldEqual, http.StatusInternalServerError)
			})
			Convey("And the response body should contain an error message", func() {
				var errResp models.ErrorList
				err := json.NewDecoder(w.Body).Decode(&errResp)
				So(err, ShouldBeNil)

				code := models.CodeInternalServerError
				expectedErrResp := models.ErrorList{
					Errors: []*models.Error{
						{
							Code:        &code,
							Description: errs.ErrorDescriptionInternalError,
						},
					},
				}
				So(errResp, ShouldResemble, expectedErrResp)
			})
		})
	})
}

func TestCreateBundle_Failure_CreateBundleEventReturnsAnError(t *testing.T) {
	Convey("Given a valid payload", t, func() {
		inputBundle := *validBundle
		inputBundleJSON, err := json.Marshal(inputBundle)
		So(err, ShouldBeNil)

		Convey("When a POST request is made to /bundles endpoint with the payload and CreateBundleEvent returns an error", func() {
			r := createRequestWithAuth(http.MethodPost, "/bundles", bytes.NewReader(inputBundleJSON))
			r.Header.Set("Authorization", "Bearer test-auth-token")
			w := httptest.NewRecorder()

			mockedDatastore := &storetest.StorerMock{
				CheckBundleExistsByTitleFunc: func(ctx context.Context, title string) (bool, error) {
					return false, nil
				},
				CreateBundleFunc: func(ctx context.Context, bundle *models.Bundle) error {
					return nil
				},
				CreateBundleEventFunc: func(ctx context.Context, event *models.Event) error {
					return errors.New("failed to create bundle event")
				},
				GetBundleFunc: func(ctx context.Context, bundleID string) (*models.Bundle, error) {
					return &models.Bundle{}, nil
				},
			}

			bundleAPI := GetBundleAPIWithMocks(store.Datastore{Backend: mockedDatastore})

			bundleAPI.Router.ServeHTTP(w, r)

			Convey("Then the response should be 500 internal server error", func() {
				So(w.Code, ShouldEqual, http.StatusInternalServerError)
			})
			Convey("And the response body should contain an error message", func() {
				var errResp models.ErrorList
				err := json.NewDecoder(w.Body).Decode(&errResp)
				So(err, ShouldBeNil)

				code := models.CodeInternalServerError
				expectedErrResp := models.ErrorList{
					Errors: []*models.Error{
						{
							Code:        &code,
							Description: errs.ErrorDescriptionInternalError,
						},
					},
				}
				So(errResp, ShouldResemble, expectedErrResp)
			})
		})
	})
}

func TestCreateBundle_Failure_ScheduledAtNotSet(t *testing.T) {
	Convey("Given a valid payload", t, func() {
		inputBundle := *validBundle
		inputBundle.ScheduledAt = nil // Set ScheduledAt to nil to simulate a scheduled bundle without a scheduled time
		inputBundleJSON, err := json.Marshal(inputBundle)
		So(err, ShouldBeNil)

		Convey("When a POST request is made to /bundles endpoint with the payload and scheduled at is not set for a scheduled bundle", func() {
			r := createRequestWithAuth(http.MethodPost, "/bundles", bytes.NewReader(inputBundleJSON))
			r.Header.Set("Authorization", "Bearer test-auth-token")
			w := httptest.NewRecorder()

			mockedDatastore := &storetest.StorerMock{
				CheckBundleExistsByTitleFunc: func(ctx context.Context, title string) (bool, error) {
					return false, nil
				},
				CreateBundleFunc: func(ctx context.Context, bundle *models.Bundle) error {
					return errs.ErrScheduledAtRequired
				},
			}

			bundleAPI := GetBundleAPIWithMocks(store.Datastore{Backend: mockedDatastore})

			bundleAPI.Router.ServeHTTP(w, r)

			Convey("Then the response should be 400 Bad Request", func() {
				So(w.Code, ShouldEqual, http.StatusBadRequest)
			})
			Convey("And the response body should contain an error message", func() {
				var errResp models.ErrorList
				err := json.NewDecoder(w.Body).Decode(&errResp)
				So(err, ShouldBeNil)

				code := models.CodeInvalidParameters
				expectedErrResp := models.ErrorList{
					Errors: []*models.Error{
						{
							Code:        &code,
							Description: errs.ErrorDescriptionScheduledAtIsRequired,
							Source: &models.Source{
								Field: "/scheduled_at",
							},
						},
					},
				}
				So(errResp, ShouldResemble, expectedErrResp)
			})
		})
	})
}

func TestCreateBundle_Failure_ScheduledAtSetForManualBundles(t *testing.T) {
	Convey("Given a valid payload", t, func() {
		inputBundle := *validBundle
		inputBundle.BundleType = models.BundleTypeManual // Change to Manual Bundle
		inputBundleJSON, err := json.Marshal(inputBundle)
		So(err, ShouldBeNil)

		Convey("When a POST request is made to /bundles endpoint with the payload and scheduled at is set for a manual bundle", func() {
			r := createRequestWithAuth(http.MethodPost, "/bundles", bytes.NewReader(inputBundleJSON))
			r.Header.Set("Authorization", "Bearer test-auth-token")
			w := httptest.NewRecorder()

			mockedDatastore := &storetest.StorerMock{
				CheckBundleExistsByTitleFunc: func(ctx context.Context, title string) (bool, error) {
					return false, nil
				},
				CreateBundleFunc: func(ctx context.Context, bundle *models.Bundle) error {
					return errs.ErrScheduledAtSet
				},
			}

			bundleAPI := GetBundleAPIWithMocks(store.Datastore{Backend: mockedDatastore})

			bundleAPI.Router.ServeHTTP(w, r)

			Convey("Then the response should be 400 Bad Request", func() {
				So(w.Code, ShouldEqual, http.StatusBadRequest)
			})
			Convey("And the response body should contain an error message", func() {
				var errResp models.ErrorList
				err := json.NewDecoder(w.Body).Decode(&errResp)
				So(err, ShouldBeNil)

				code := models.CodeInvalidParameters
				expectedErrResp := models.ErrorList{
					Errors: []*models.Error{
						{
							Code:        &code,
							Description: errs.ErrorDescriptionScheduledAtShouldNotBeSet,
							Source: &models.Source{
								Field: "/scheduled_at",
							},
						},
					},
				}
				So(errResp, ShouldResemble, expectedErrResp)
			})
		})
	})
}

func TestCreateBundle_Failure_ScheduledAtIsInThePast(t *testing.T) {
	Convey("Given a valid payload", t, func() {
		inputBundle := *validBundle
		pastTime := time.Now().Add(-24 * time.Hour)
		inputBundle.ScheduledAt = &pastTime
		inputBundleJSON, err := json.Marshal(inputBundle)
		So(err, ShouldBeNil)

		Convey("When a POST request is made to /bundles endpoint with the payload and scheduled at is set in the past", func() {
			r := createRequestWithAuth(http.MethodPost, "/bundles", bytes.NewReader(inputBundleJSON))
			r.Header.Set("Authorization", "Bearer test-auth-token")
			w := httptest.NewRecorder()

			mockedDatastore := &storetest.StorerMock{
				CheckBundleExistsByTitleFunc: func(ctx context.Context, title string) (bool, error) {
					return false, nil
				},
				CreateBundleFunc: func(ctx context.Context, bundle *models.Bundle) error {
					return errs.ErrScheduledAtInPast
				},
			}

			bundleAPI := GetBundleAPIWithMocks(store.Datastore{Backend: mockedDatastore})

			bundleAPI.Router.ServeHTTP(w, r)

			Convey("Then the response should be 400 Bad Request", func() {
				So(w.Code, ShouldEqual, http.StatusBadRequest)
			})
			Convey("And the response body should contain an error message", func() {
				var errResp models.ErrorList
				err := json.NewDecoder(w.Body).Decode(&errResp)
				So(err, ShouldBeNil)

				code := models.CodeInvalidParameters
				expectedErrResp := models.ErrorList{
					Errors: []*models.Error{
						{
							Code:        &code,
							Description: errs.ErrorDescriptionScheduledAtIsInPast,
							Source: &models.Source{
								Field: "/scheduled_at",
							},
						},
					},
				}
				So(errResp, ShouldResemble, expectedErrResp)
			})
		})
	})
}<|MERGE_RESOLUTION|>--- conflicted
+++ resolved
@@ -98,14 +98,12 @@
 
 	mockDatasetAPIClient := &datasetAPISDKMock.ClienterMock{}
 	stateMachine := application.NewStateMachine(ctx, mockStates, mockTransitions, datastore)
-	mockDatasetAPIClient := &datasetAPISDKMock.ClienterMock{}
 
 	stateMachineBundleAPI := &application.StateMachineBundleAPI{
 		Datastore:        datastore,
 		StateMachine:     stateMachine,
 		DatasetAPIClient: mockDatasetAPIClient,
 	}
-<<<<<<< HEAD
 
 	return Setup(ctx, cfg, r, &datastore, stateMachineBundleAPI, newAuthMiddlwareMock())
 }
@@ -116,9 +114,6 @@
 	ctx = dprequest.SetCaller(ctx, "someone@ons.gov.uk")
 	r = r.WithContext(ctx)
 	return r
-=======
-	return Setup(ctx, cfg, r, &datastore, stateMachineBundleAPI, mockDatasetAPIClient, newAuthMiddlwareMock())
->>>>>>> d4c9c9ac
 }
 
 func TestGetBundles_Success(t *testing.T) {
