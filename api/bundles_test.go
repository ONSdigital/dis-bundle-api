package api

import (
	"bytes"
	"context"
	"encoding/json"
	"errors"
	"fmt"
<<<<<<< HEAD
	"io"
=======
>>>>>>> 0f19ec99
	"net/http"
	"net/http/httptest"
	"testing"
	"time"

<<<<<<< HEAD
	"github.com/ONSdigital/dis-bundle-api/apierrors"
	"github.com/ONSdigital/dis-bundle-api/application"
	"github.com/ONSdigital/dis-bundle-api/config"
	"github.com/ONSdigital/dis-bundle-api/models"
	"github.com/ONSdigital/dis-bundle-api/store"
	storetest "github.com/ONSdigital/dis-bundle-api/store/datastoretest"
	authorisation "github.com/ONSdigital/dp-authorisation/v2/authorisation/mock"
	dprequest "github.com/ONSdigital/dp-net/v3/request"
	permsdk "github.com/ONSdigital/dp-permissions-api/sdk"
=======
	errs "github.com/ONSdigital/dis-bundle-api/apierrors"
	"github.com/ONSdigital/dis-bundle-api/application"
	"github.com/ONSdigital/dis-bundle-api/config"
	"github.com/ONSdigital/dis-bundle-api/filters"

	"github.com/ONSdigital/dis-bundle-api/models"
	"github.com/ONSdigital/dis-bundle-api/store"
	storetest "github.com/ONSdigital/dis-bundle-api/store/datastoretest"
	authorisationMock "github.com/ONSdigital/dp-authorisation/v2/authorisation/mock"
	datasetAPISDKMock "github.com/ONSdigital/dp-dataset-api/sdk/mocks"
	permissionsSDK "github.com/ONSdigital/dp-permissions-api/sdk"
>>>>>>> 0f19ec99
	"github.com/gorilla/mux"
	. "github.com/smartystreets/goconvey/convey"
)

var (
	scheduledTime = time.Date(2125, 6, 5, 7, 0, 0, 0, time.UTC)
	validBundle   = &models.Bundle{
		BundleType: models.BundleTypeScheduled,
		PreviewTeams: &[]models.PreviewTeam{
			{ID: "team1"},
			{ID: "team2"},
		},
		ScheduledAt: &scheduledTime,
		State:       ptrBundleState(models.BundleStateDraft),
		Title:       "Scheduled Bundle 1",
		ManagedBy:   models.ManagedByWagtail,
	}

	// missing closing quote for the "id" field
	invalidBundlesPayload = `{
	  "id": "bundle1,
	  "bundle_type": "SCHEDULED",
	  "created_by": {
		"email": "example@example.com"
	  },
	  "last_updated_by": {
		"email": "example@example.com"
	  },
	  "preview_teams": [
		{
		  "id": "team1"
		},
		{
		  "id": "team2"
		}
	  ],
	  "scheduled_at": "2125-06-05T07:00:00.000Z",
	  "state": "DRAFT",
	  "title": "Scheduled Bundle 1",
	  "managed_by": "WAGTAIL"
	}`

	// scheduled_at is invalid
	invalidTimeInBundlesPayload = `{
	  "id": "bundle1",
	  "bundle_type": "SCHEDULED",
	  "created_by": {
		"email": "example@example.com"
	  },
	  "last_updated_by": {
		"email": "example@example.com"
	  },
	  "preview_teams": [
		{
		  "id": "team1"
		},
		{
		  "id": "team2"
		}
	  ],
	  "scheduled_at": "2125-06-05T07:00:00.000",
	  "state": "DRAFT",
	  "title": "Scheduled Bundle 1",
	  "managed_by": "WAGTAIL"
	}`

	// payload with invalid state for creating a bundle
	payloadWithInvalidState = `{
	  "id": "bundle1",
	  "bundle_type": "SCHEDULED",
	  "created_by": {
		"email": "example@example.com"
	  },
	  "last_updated_by": {
		"email": "example@example.com"
	  },
	  "preview_teams": [
		{
		  "id": "team1"
		},
		{
		  "id": "team2"
		}
	  ],
	  "scheduled_at": "2125-06-05T07:00:00.000Z",
	  "state": "IN_REVIEW",
	  "title": "Scheduled Bundle 1",
	  "managed_by": "WAGTAIL"
	}`
)

func ptrBundleState(state models.BundleState) *models.BundleState {
	return &state
}

func newAuthMiddlwareMock() *authorisationMock.MiddlewareMock {
	return &authorisationMock.MiddlewareMock{
		RequireFunc: func(permission string, handlerFunc http.HandlerFunc) http.HandlerFunc {
			return handlerFunc
		},
<<<<<<< HEAD
		ParseFunc: func(token string) (*permsdk.EntityData, error) {
			if token == "some.valid.token" {
				return &permsdk.EntityData{
					UserID: "some-user-id",
					Groups: []string{"some-group"},
				}, nil
			} else {
				return nil, errors.New("invalid token")
			}
=======
		ParseFunc: func(token string) (*permissionsSDK.EntityData, error) {
			if token == "test-auth-token" {
				return &permissionsSDK.EntityData{
					UserID: "User123",
				}, nil
			}
			return nil, errors.New("authorisation header not found")
>>>>>>> 0f19ec99
		},
	}
}

func GetBundleAPIWithMocks(datastore store.Datastore) *BundleAPI {
	ctx := context.Background()
	cfg := &config.Config{}
	r := mux.NewRouter()

	mockStates := []application.State{
		application.Draft,
		application.InReview,
		application.Approved,
		application.Published,
	}

	mockTransitions := []application.Transition{
		{
			Label:               "DRAFT",
			TargetState:         application.Draft,
			AllowedSourceStates: []string{"IN_REVIEW", "APPROVED"},
		},
		{
			Label:               "IN_REVIEW",
			TargetState:         application.InReview,
			AllowedSourceStates: []string{"DRAFT", "APPROVED"},
		},
		{
			Label:               "APPROVED",
			TargetState:         application.Approved,
			AllowedSourceStates: []string{"IN_REVIEW"},
		},
		{
			Label:               "PUBLISHED",
			TargetState:         application.Published,
			AllowedSourceStates: []string{"APPROVED"},
		},
	}

	stateMachine := application.NewStateMachine(ctx, mockStates, mockTransitions, datastore)
	stateMachineBundleAPI := &application.StateMachineBundleAPI{
		Datastore:    datastore,
		StateMachine: stateMachine,
	}
	mockDatasetAPIClient := &datasetAPISDKMock.ClienterMock{}
	return Setup(ctx, cfg, r, &datastore, stateMachineBundleAPI, mockDatasetAPIClient, newAuthMiddlwareMock())
}

func createRequestWithAuth(method, target string, body io.Reader) *http.Request {
	r := httptest.NewRequest(method, target, body)
	ctx := r.Context()
	ctx = dprequest.SetCaller(ctx, "someone@ons.gov.uk")
	r = r.WithContext(ctx)
	return r
}

func TestGetBundles_Success(t *testing.T) {
	t.Parallel()

	Convey("Given a GET request to /bundles", t, func() {
		now := time.Now().UTC()
		oneDayLater := now.Add(24 * time.Hour)
		twoDaysLater := now.Add(48 * time.Hour)
		defaultBundles := []*models.Bundle{
			{
				ID:            "bundle1",
				BundleType:    models.BundleTypeScheduled,
				CreatedBy:     &models.User{Email: "creator@example.com"},
				CreatedAt:     &now,
				LastUpdatedBy: &models.User{Email: "updater@example.com"},
				PreviewTeams:  &[]models.PreviewTeam{{ID: "team1"}, {ID: "team2"}},
				ScheduledAt:   &oneDayLater,
				State:         ptrBundleState(models.BundleStatePublished),
				Title:         "Scheduled Bundle 1",
				UpdatedAt:     &now,
				ManagedBy:     models.ManagedByDataAdmin,
			},
			{
				ID:            "bundle2",
				BundleType:    models.BundleTypeManual,
				CreatedBy:     &models.User{Email: "creator2@example.com"},
				CreatedAt:     &now,
				LastUpdatedBy: &models.User{Email: "updater2@example.com"},
				PreviewTeams:  &[]models.PreviewTeam{{ID: "team3"}},
				ScheduledAt:   &twoDaysLater,
				State:         ptrBundleState(models.BundleStateDraft),
				Title:         "Manual Bundle 2",
				UpdatedAt:     &now,
				ManagedBy:     models.ManagedByWagtail,
			},
		}

		bundleFilterFunc := func(ctx context.Context, offset, limit int, filters *filters.BundleFilters) ([]*models.Bundle, int, error) {
			if filters == nil || filters.PublishDate == nil {
				return defaultBundles, len(defaultBundles), nil
			}

			var filteredBundles []*models.Bundle

			timeTolerance := time.Second * 2
			for _, bundle := range defaultBundles {
				if bundle.ScheduledAt.Sub(*filters.PublishDate) < timeTolerance {
					filteredBundles = append(filteredBundles, bundle)
				}
			}

			return filteredBundles, len(filteredBundles), nil
		}

		Convey("When offset and limit values are default", func() {
			Convey("And publish_date filter is not supplied, then default values should be returned with no error", func() {
				r := httptest.NewRequest("GET", "http://localhost:29800/bundles", http.NoBody)
				w := httptest.NewRecorder()

				mockedDatastore := &storetest.StorerMock{
					ListBundlesFunc: func(ctx context.Context, offset, limit int, filters *filters.BundleFilters) ([]*models.Bundle, int, error) {
						return defaultBundles, len(defaultBundles), nil
					},
				}

				bundleAPI := GetBundleAPIWithMocks(store.Datastore{Backend: mockedDatastore})

				successResp, errResp := bundleAPI.getBundles(w, r, 10, 0)

				So(errResp, ShouldBeNil)
				So(successResp.Result.Items, ShouldResemble, defaultBundles)
				So(successResp.Result.TotalCount, ShouldEqual, len(defaultBundles))
			})

			Convey("And publish_date filter is supplied, then default values should be returned with no error", func() {
				paramValue := oneDayLater.UTC().Format(time.RFC3339)

				r := httptest.NewRequest("GET", fmt.Sprintf("http://localhost:29800/bundles?%s=%s", filters.PublishDate, paramValue), http.NoBody)
				w := httptest.NewRecorder()

				mockedDatastore := &storetest.StorerMock{
					ListBundlesFunc: bundleFilterFunc,
				}

				expectedBundles := []*models.Bundle{
					defaultBundles[0],
				}

				bundleAPI := GetBundleAPIWithMocks(store.Datastore{Backend: mockedDatastore})

				successResp, errResp := bundleAPI.getBundles(w, r, 10, 0)

				So(errResp, ShouldBeNil)
				So(successResp.Result.Items, ShouldResemble, expectedBundles)
				So(successResp.Result.TotalCount, ShouldEqual, len(expectedBundles))
			})
		})

		Convey("When offset and limit values are custom", func() {
			r := httptest.NewRequest("GET", "http://localhost:29800/bundles?offset=1&limit=1", http.NoBody)
			w := httptest.NewRecorder()
			customBundles := defaultBundles[1:]

			mockedDatastore := &storetest.StorerMock{
				ListBundlesFunc: func(ctx context.Context, offset, limit int, filters *filters.BundleFilters) ([]*models.Bundle, int, error) {
					So(offset, ShouldEqual, 1)
					So(limit, ShouldEqual, 1)
					return customBundles, len(customBundles), nil
				},
			}

			bundleAPI := GetBundleAPIWithMocks(store.Datastore{Backend: mockedDatastore})

			successResp, err := bundleAPI.getBundles(w, r, 1, 1)
			Convey("Then custom paginated values should be returned with no error", func() {
				So(err, ShouldBeNil)
				So(successResp.Result.Items, ShouldResemble, customBundles)
				So(successResp.Result.TotalCount, ShouldEqual, len(customBundles))
			})
		})

		Convey("When no matching bundles are found for the publish date", func() {
			paramValue := time.Now().UTC().Format(time.RFC3339)

			mockedDatastore := &storetest.StorerMock{
				ListBundlesFunc: bundleFilterFunc,
			}

			bundleAPI := GetBundleAPIWithMocks(store.Datastore{Backend: mockedDatastore})

			Convey("Then it returns a 404 error", func() {
				url := fmt.Sprintf("http://localhost:29800/bundles?%s=%s", filters.PublishDate, paramValue)

				r := httptest.NewRequest("GET", url, http.NoBody)
				w := httptest.NewRecorder()

				successResp, err := bundleAPI.getBundles(w, r, 10, 0)
				So(successResp, ShouldBeNil)
				So(err, ShouldNotBeNil)
				So(err.HTTPStatusCode, ShouldEqual, 404)
			})
		})
	})
}

func TestGetBundles_Failure(t *testing.T) {
	t.Parallel()
	Convey("Given a GET request to /bundles", t, func() {
		Convey("When the datastore returns an internal error", func() {
			r := httptest.NewRequest("GET", "http://localhost:29800/bundles", http.NoBody)
			w := httptest.NewRecorder()

			mockedDatastore := &storetest.StorerMock{
				ListBundlesFunc: func(ctx context.Context, offset, limit int, filters *filters.BundleFilters) ([]*models.Bundle, int, error) {
					return nil, 0, errors.New("database failure")
				},
			}

			bundleAPI := GetBundleAPIWithMocks(store.Datastore{Backend: mockedDatastore})
			successResp, errResp := bundleAPI.getBundles(w, r, 10, 0)
			Convey("Then the status code should be 500", func() {
				So(successResp, ShouldBeNil)
				So(errResp, ShouldNotBeNil)
				So(errResp.HTTPStatusCode, ShouldEqual, 500)
				So(errResp.Error.Description, ShouldEqual, "Failed to process the request due to an internal error")
			})
		})

		Convey("When response returns an random internal error", func() {
			r := httptest.NewRequest(http.MethodGet, "/bundles", http.NoBody)
			w := httptest.NewRecorder()

			mockedDatastore := &storetest.StorerMock{
				ListBundlesFunc: func(ctx context.Context, offset, limit int, filters *filters.BundleFilters) ([]*models.Bundle, int, error) {
					return nil, 0, errors.New("something broke inside")
				},
			}

			bundleAPI := GetBundleAPIWithMocks(store.Datastore{Backend: mockedDatastore})

			bundleAPI.Router.ServeHTTP(w, r)
			Convey("Then the status code should be 500", func() {
				So(w.Code, ShouldEqual, http.StatusInternalServerError)
				So(w.Body.String(), ShouldEqual, `{"errors":[{"code":"internal_server_error","description":"Failed to process the request due to an internal error"}]}`+"\n")
			})
		})

		Convey("When an invalid publish_date is supplied", func() {
			r := httptest.NewRequest(http.MethodGet, fmt.Sprintf("/bundles?%s=%s", filters.PublishDate, "notactuallyadate"), http.NoBody)
			w := httptest.NewRecorder()

			mockedDatastore := &storetest.StorerMock{
				ListBundlesFunc: func(ctx context.Context, offset, limit int, filters *filters.BundleFilters) ([]*models.Bundle, int, error) {
					return nil, 0, nil
				},
			}

			bundleAPI := GetBundleAPIWithMocks(store.Datastore{Backend: mockedDatastore})

			bundleAPI.Router.ServeHTTP(w, r)
			Convey("Then the status code should be 500", func() {
				So(w.Code, ShouldEqual, http.StatusInternalServerError)
				expectedErrorCode := models.CodeInternalServerError
				expectedErrorSource := models.Source{
					Parameter: "publish_date",
				}

				expectedError := &models.Error{
					Code:        &expectedErrorCode,
					Description: errs.ErrorDescriptionMalformedRequest,
					Source:      &expectedErrorSource,
				}

				var errList models.ErrorList
				errList.Errors = append(errList.Errors, expectedError)
				bytes, err := json.Marshal(errList)
				if err != nil {
					fmt.Println(err)
					return
				}
				expectedErrorString := fmt.Sprintf("%s\n", string(bytes))
				So(w.Body.String(), ShouldEqual, expectedErrorString)
			})
		})
	})
}

func TestGetBundle_Success(t *testing.T) {
	t.Parallel()

	scheduledAt := time.Date(2025, 4, 25, 9, 0, 0, 0, time.UTC)
	createdAt := time.Date(2025, 3, 10, 11, 20, 0, 0, time.UTC)
	updatedAt := time.Date(2025, 3, 25, 14, 30, 0, 0, time.UTC)
	state := models.BundleStateDraft

	validBundle := &models.Bundle{
		ID:          "bundle-2",
		Title:       "bundle-2",
		ETag:        "12345-etag",
		ManagedBy:   models.ManagedByWagtail,
		BundleType:  models.BundleTypeScheduled,
		CreatedAt:   &createdAt,
		UpdatedAt:   &updatedAt,
		ScheduledAt: &scheduledAt,
		State:       &state,
		CreatedBy: &models.User{
			Email: "publisher@ons.gov.uk",
		},
		LastUpdatedBy: &models.User{
			Email: "publisher@ons.gov.uk",
		},
		PreviewTeams: &[]models.PreviewTeam{
			{
				ID: "c78d457e-98de-11ec-b909-0242ac120002",
			},
		},
	}

	Convey("Given a GET /bundles/{bundle-id} request", t, func() {
		Convey("When the bundle-id is valid", func() {
			req := httptest.NewRequest(http.MethodGet, "/bundles/valid-id", http.NoBody)
			rec := httptest.NewRecorder()

			mockStore := &storetest.StorerMock{
				GetBundleFunc: func(ctx context.Context, id string) (*models.Bundle, error) {
					return validBundle, nil
				},
			}

			bundleAPI := GetBundleAPIWithMocks(store.Datastore{Backend: mockStore})
			bundleAPI.Router.ServeHTTP(rec, req)

			Convey("Then the response should have status 200, ETag and Cache-Control headers", func() {
				So(rec.Code, ShouldEqual, http.StatusOK)
				So(rec.Header().Get("ETag"), ShouldEqual, validBundle.ETag)
				So(rec.Header().Get("Cache-Control"), ShouldEqual, "no-store")

				var response models.Bundle
				err := json.Unmarshal(rec.Body.Bytes(), &response)
				So(err, ShouldBeNil)

				So(response.ID, ShouldEqual, validBundle.ID)
				So(response.Title, ShouldEqual, validBundle.Title)
				So(response.BundleType, ShouldEqual, validBundle.BundleType)
				So(response.ManagedBy, ShouldEqual, validBundle.ManagedBy)

				So(response.CreatedAt.Unix(), ShouldEqual, validBundle.CreatedAt.Unix())
				So(response.UpdatedAt.Unix(), ShouldEqual, validBundle.UpdatedAt.Unix())
				So(response.ScheduledAt.Unix(), ShouldEqual, validBundle.ScheduledAt.Unix())

				So(response.CreatedBy, ShouldNotBeNil)
				So(response.CreatedBy.Email, ShouldEqual, validBundle.CreatedBy.Email)

				So(response.LastUpdatedBy, ShouldNotBeNil)
				So(response.LastUpdatedBy.Email, ShouldEqual, validBundle.LastUpdatedBy.Email)

				So(response.State, ShouldNotBeNil)
				So(*response.State, ShouldEqual, *validBundle.State)

				So(response.PreviewTeams, ShouldNotBeNil)
				So(len(*response.PreviewTeams), ShouldEqual, 1)
				So((*response.PreviewTeams)[0].ID, ShouldEqual, "c78d457e-98de-11ec-b909-0242ac120002")
			})
		})
	})
}

func TestGetBundle_Failure(t *testing.T) {
	t.Parallel()
	Convey("Given a GET /bundles/{bundle-id} request", t, func() {
		ctx := context.Background()

		Convey("When the bundle-id is invalid", func() {
			req := httptest.NewRequest(http.MethodGet, "/bundles/invalid-id", http.NoBody)
			rec := httptest.NewRecorder()

			mockStore := &storetest.StorerMock{
				GetBundleFunc: func(ctx context.Context, id string) (*models.Bundle, error) {
					return nil, errs.ErrBundleNotFound
				},
			}

			bundleAPI := GetBundleAPIWithMocks(store.Datastore{Backend: mockStore})
			bundleAPI.Router.ServeHTTP(rec, req)

			Convey("Then the response should be 404 with structured NotFound error", func() {
				So(rec.Code, ShouldEqual, http.StatusNotFound)

				var errResp models.ErrorList
				err := json.NewDecoder(rec.Body).Decode(&errResp)
				So(err, ShouldBeNil)

				code := models.CodeNotFound
				expectedErrResp := models.ErrorList{
					Errors: []*models.Error{
						{
							Code:        &code,
							Description: errs.ErrorDescriptionNotFound,
						},
					},
				}
				So(errResp, ShouldResemble, expectedErrResp)
			})
		})

		Convey("When the request causes an internal error", func() {
			req := httptest.NewRequest(http.MethodGet, "/bundles/valid-id", http.NoBody)
			rec := httptest.NewRecorder()

			mockStore := &storetest.StorerMock{
				GetBundleFunc: func(ctx context.Context, id string) (*models.Bundle, error) {
					return nil, errors.New("unexpected failure")
				},
			}

			bundleAPI := GetBundleAPIWithMocks(store.Datastore{Backend: mockStore})
			bundleAPI.Router.ServeHTTP(rec, req)

			Convey("Then the response should be 500 with structured InternalError", func() {
				So(rec.Code, ShouldEqual, http.StatusInternalServerError)

				var errResp models.ErrorList
				err := json.NewDecoder(rec.Body).Decode(&errResp)
				So(err, ShouldBeNil)

				code := models.CodeInternalServerError
				expectedErrResp := models.ErrorList{
					Errors: []*models.Error{
						{
							Code:        &code,
							Description: errs.ErrorDescriptionInternalError,
						},
					},
				}
				So(errResp, ShouldResemble, expectedErrResp)
			})
		})

		Convey("When no valid authentication token is provided", func() {
			req := httptest.NewRequest(http.MethodGet, "/bundles/protected-id", http.NoBody)
			rec := httptest.NewRecorder()

			authMiddleware := &authorisationMock.MiddlewareMock{
				RequireFunc: func(permission string, handlerFunc http.HandlerFunc) http.HandlerFunc {
					return func(w http.ResponseWriter, r *http.Request) {
						http.Error(w, `{"errors":[{"code":"Unauthorised","description":"Access denied."}]}`, http.StatusUnauthorized)
					}
				},
			}

			bundleAPI := Setup(ctx, &config.Config{}, mux.NewRouter(), nil, nil, nil, authMiddleware)
			bundleAPI.Router.HandleFunc("/bundles/{bundle-id}", func(w http.ResponseWriter, r *http.Request) {}).Methods(http.MethodGet)
			bundleAPI.Router.ServeHTTP(rec, req)

			Convey("Then the response should be 401 with structured Unauthorised error", func() {
				So(rec.Code, ShouldEqual, http.StatusUnauthorized)
			})
		})
	})
}

func TestCreateBundle_Success(t *testing.T) {
	Convey("Given a valid payload", t, func() {
		inputBundle := *validBundle
		inputBundleJSON, err := json.Marshal(inputBundle)
		So(err, ShouldBeNil)

		Convey("When a POST request is made to /bundles endpoint with the payload", func() {
			r := createRequestWithAuth(http.MethodPost, "/bundles", bytes.NewReader(inputBundleJSON))
			r.Header.Set("Authorization", "Bearer some.valid.token")
			w := httptest.NewRecorder()

			mockedDatastore := &storetest.StorerMock{
				GetBundleByTitleFunc: func(ctx context.Context, title string) (*models.Bundle, error) {
					return nil, apierrors.ErrBundleNotFound
				},
				CreateBundleFunc: func(ctx context.Context, bundle *models.Bundle) error {
					return nil
				},
				GetBundleFunc: func(ctx context.Context, bundleID string) (*models.Bundle, error) {
					inputBundle.ID = "bundle1"
					inputBundle.ETag = "some-etag"
					inputBundle.CreatedBy = &models.User{Email: "example@example.com"}
					inputBundle.LastUpdatedBy = &models.User{Email: "example@example.com"}
					now := time.Now()
					inputBundle.UpdatedAt = &now
					return &inputBundle, nil
				},
				CreateBundleEventFunc: func(ctx context.Context, event *models.Event) error {
					return nil
				},
			}

			bundleAPI := GetBundleAPIWithMocks(store.Datastore{Backend: mockedDatastore})

			bundleAPI.Router.ServeHTTP(w, r)

			Convey("Then the response should be 201 Created with the created bundle", func() {
				So(w.Code, ShouldEqual, http.StatusCreated)
				var createdBundle models.Bundle
				err := json.Unmarshal(w.Body.Bytes(), &createdBundle)
				So(err, ShouldBeNil)
				So(createdBundle.ID, ShouldEqual, "bundle1")
				So(createdBundle.BundleType, ShouldEqual, validBundle.BundleType)
				So(createdBundle.CreatedBy.Email, ShouldEqual, "example@example.com")
				So(createdBundle.LastUpdatedBy.Email, ShouldEqual, "example@example.com")
				So(createdBundle.PreviewTeams, ShouldEqual, validBundle.PreviewTeams)
				So(createdBundle.ScheduledAt, ShouldEqual, validBundle.ScheduledAt)
				So(createdBundle.State, ShouldEqual, validBundle.State)
				So(createdBundle.Title, ShouldEqual, validBundle.Title)
				So(createdBundle.UpdatedAt, ShouldNotBeNil)
				So(createdBundle.ManagedBy, ShouldEqual, validBundle.ManagedBy)
				So(createdBundle.ETag, ShouldEqual, "some-etag")
			})
			Convey("And the correct headers should be set", func() {
				So(w.Header().Get("Location"), ShouldEqual, "/bundles/bundle1")
				So(w.Header().Get("Content-Type"), ShouldEqual, "application/json")
				So(w.Header().Get("Cache-Control"), ShouldEqual, "no-store")
				So(w.Header().Get("ETag"), ShouldEqual, "some-etag")
			})
		})
	})
}

func TestCreateBundle_Failure_FailedToParseBody(t *testing.T) {
	Convey("Given an invalid payload", t, func() {
		b := invalidBundlesPayload

		Convey("When a POST request is made to /bundles endpoint with the invalid payload", func() {
			r := createRequestWithAuth(http.MethodPost, "/bundles", bytes.NewBufferString(b))
			w := httptest.NewRecorder()

			mockedDatastore := &storetest.StorerMock{}

			bundleAPI := GetBundleAPIWithMocks(store.Datastore{Backend: mockedDatastore})

			bundleAPI.Router.ServeHTTP(w, r)

			Convey("Then the response should be 400 Bad Request with an error message", func() {
				So(w.Code, ShouldEqual, http.StatusBadRequest)
				So(w.Body.String(), ShouldContainSubstring, `"code":"invalid_parameters"`)
				So(w.Body.String(), ShouldContainSubstring, `"description":"`+apierrors.ErrDescription+`"`)
			})
		})
	})
}

func TestCreateBundle_Failure_InvalidScheduledAt(t *testing.T) {
	Convey("Given a payload with invalid scheduled_at format", t, func() {
		b := invalidTimeInBundlesPayload

		Convey("When a POST request is made to /bundles endpoint with the invalid payload", func() {
			r := createRequestWithAuth(http.MethodPost, "/bundles", bytes.NewBufferString(b))
			w := httptest.NewRecorder()

			mockedDatastore := &storetest.StorerMock{}

			bundleAPI := GetBundleAPIWithMocks(store.Datastore{Backend: mockedDatastore})

			bundleAPI.Router.ServeHTTP(w, r)

			Convey("Then the response should be 400 Bad Request with an error message", func() {
				So(w.Code, ShouldEqual, http.StatusBadRequest)
				So(w.Body.String(), ShouldContainSubstring, `"code":"invalid_parameters"`)
				So(w.Body.String(), ShouldContainSubstring, `"description":"Invalid time format in request body"`)
				So(w.Body.String(), ShouldContainSubstring, `"source":{"field":"scheduled_at"}`)
			})
		})
	})
}

type ErrorReader struct{}

func (e *ErrorReader) Read(p []byte) (n int, err error) {
	return 0, fmt.Errorf("mock read error")
}
func TestCreateBundle_Failure_ReaderReturnError(t *testing.T) {
	Convey("Given a request with a reader that returns an error", t, func() {
		r := createRequestWithAuth(http.MethodPost, "/bundles", &ErrorReader{})
		w := httptest.NewRecorder()

		mockedDatastore := &storetest.StorerMock{}

		bundleAPI := GetBundleAPIWithMocks(store.Datastore{Backend: mockedDatastore})

		bundleAPI.Router.ServeHTTP(w, r)

		Convey("Then the response should be 500 Internal Server Error with an error message", func() {
			So(w.Code, ShouldEqual, http.StatusInternalServerError)
			So(w.Body.String(), ShouldContainSubstring, `"code":"internal_server_error"`)
			So(w.Body.String(), ShouldContainSubstring, `"description":"`+apierrors.ErrInternalErrorDescription+`"`)
		})
	})
}

func TestCreateBundle_Failure_ValidationError(t *testing.T) {
	Convey("Given a payload with missing mandatory fields", t, func() {
		bundle := `{
			"id": "",
			"bundle_type": "",
			"preview_teams": [],
			"title": "",
			"managed_by": ""
		}`

		Convey("When a POST request is made to /bundles endpoint with the invalid payload", func() {
			r := createRequestWithAuth(http.MethodPost, "/bundles", bytes.NewBufferString(bundle))
			r.Header.Set("Authorization", "Bearer some.valid.token")
			w := httptest.NewRecorder()

			mockedDatastore := &storetest.StorerMock{}

			bundleAPI := GetBundleAPIWithMocks(store.Datastore{Backend: mockedDatastore})

			bundleAPI.Router.ServeHTTP(w, r)

			Convey("Then the response should be 400 Bad Request with validation errors", func() {
				So(w.Code, ShouldEqual, http.StatusBadRequest)
				So(w.Body.String(), ShouldContainSubstring, `"code":"invalid_parameters"`)
				So(w.Body.String(), ShouldContainSubstring, `"description":"`+apierrors.ErrDescription+`"`)
				So(w.Body.String(), ShouldContainSubstring, `"source":{"field":"/bundle_type"}`)
				So(w.Body.String(), ShouldContainSubstring, `"source":{"field":"/preview_teams"}`)
				So(w.Body.String(), ShouldContainSubstring, `"source":{"field":"/title"}`)
				So(w.Body.String(), ShouldContainSubstring, `"source":{"field":"/managed_by"}`)
			})
		})
	})
}

func TestCreateBundle_Failure_FailedToTransitionBundleState(t *testing.T) {
	Convey("Given a payload with invalid state for creating a bundle ", t, func() {
		b := payloadWithInvalidState

		Convey("When a POST request is made to /bundles endpoint with the payload", func() {
			r := createRequestWithAuth(http.MethodPost, "/bundles", bytes.NewBufferString(b))
			r.Header.Set("Authorization", "Bearer some.valid.token")
			w := httptest.NewRecorder()

			mockedDatastore := &storetest.StorerMock{}

			bundleAPI := GetBundleAPIWithMocks(store.Datastore{Backend: mockedDatastore})

			bundleAPI.Router.ServeHTTP(w, r)

			Convey("Then the response should be 400 Bad Request with an error message", func() {
				So(w.Code, ShouldEqual, http.StatusBadRequest)
				So(w.Body.String(), ShouldContainSubstring, `"code":"bad_request"`)
				So(w.Body.String(), ShouldContainSubstring, "Failed to transition bundle state")
			})
		})
	})
}

func TestCreateBundle_Failure_AuthTokenIsMissing(t *testing.T) {
	Convey("Given a payload for creating a bundle ", t, func() {
		b := payloadWithInvalidState

		Convey("When a POST request is made to /bundles endpoint with the payload and the auth token is missing", func() {
			r := createRequestWithAuth(http.MethodPost, "/bundles", bytes.NewBufferString(b))
			r.Header.Set("Authorization", "")
			w := httptest.NewRecorder()

			mockedDatastore := &storetest.StorerMock{}

			bundleAPI := GetBundleAPIWithMocks(store.Datastore{Backend: mockedDatastore})

			bundleAPI.Router.ServeHTTP(w, r)

			Convey("Then the response should be 401 Unauthorized with an error message", func() {
				So(w.Code, ShouldEqual, http.StatusUnauthorized)
				So(w.Body.String(), ShouldContainSubstring, `"code":"unauthorized"`)
				So(w.Body.String(), ShouldContainSubstring, "Authorization token is required")
			})
		})
	})
}

func TestCreateBundle_Failure_AuthTokenIsInvalid(t *testing.T) {
	Convey("Given a payload for creating a bundle ", t, func() {
		b := payloadWithInvalidState

		Convey("When a POST request is made to /bundles endpoint with the payload and the auth token is invalid", func() {
			r := createRequestWithAuth(http.MethodPost, "/bundles", bytes.NewBufferString(b))
			r.Header.Set("Authorization", "some.invalid.token")
			w := httptest.NewRecorder()

			mockedDatastore := &storetest.StorerMock{}

			bundleAPI := GetBundleAPIWithMocks(store.Datastore{Backend: mockedDatastore})

			bundleAPI.Router.ServeHTTP(w, r)

			Convey("Then the response should be 500 internal server error with an error message", func() {
				So(w.Code, ShouldEqual, http.StatusInternalServerError)
				So(w.Body.String(), ShouldContainSubstring, `"code":"internal_server_error"`)
				So(w.Body.String(), ShouldContainSubstring, apierrors.ErrInternalErrorDescription)
			})
		})
	})
}

func TestCreateBundle_Failure_GetBundleByTitleFails(t *testing.T) {
	Convey("Given a valid payload", t, func() {
		inputBundle := *validBundle
		inputBundleJSON, err := json.Marshal(inputBundle)
		So(err, ShouldBeNil)

		Convey("When a POST request is made to /bundles endpoint with the payload and GetBundleByTitle fails", func() {
			r := createRequestWithAuth(http.MethodPost, "/bundles", bytes.NewReader(inputBundleJSON))
			r.Header.Set("Authorization", "Bearer some.valid.token")
			w := httptest.NewRecorder()

			mockedDatastore := &storetest.StorerMock{
				GetBundleByTitleFunc: func(ctx context.Context, title string) (*models.Bundle, error) {
					return nil, errors.New("failed to get bundle by title")
				},
			}

			bundleAPI := GetBundleAPIWithMocks(store.Datastore{Backend: mockedDatastore})

			bundleAPI.Router.ServeHTTP(w, r)

			Convey("Then the response should be 500 internal server error with an error message", func() {
				So(w.Code, ShouldEqual, http.StatusInternalServerError)
				So(w.Body.String(), ShouldContainSubstring, `"code":"internal_server_error"`)
				So(w.Body.String(), ShouldContainSubstring, apierrors.ErrInternalErrorDescription)
			})
		})
	})
}

func TestCreateBundle_Failure_BundleWithSameTitleAlreadyExists(t *testing.T) {
	Convey("Given a valid payload", t, func() {
		inputBundle := *validBundle
		inputBundleJSON, err := json.Marshal(inputBundle)
		So(err, ShouldBeNil)

		Convey("When a POST request is made to /bundles endpoint with the payload and there is a bundle with the same title", func() {
			r := createRequestWithAuth(http.MethodPost, "/bundles", bytes.NewReader(inputBundleJSON))
			r.Header.Set("Authorization", "Bearer some.valid.token")
			w := httptest.NewRecorder()

			mockedDatastore := &storetest.StorerMock{
				GetBundleByTitleFunc: func(ctx context.Context, title string) (*models.Bundle, error) {
					return &inputBundle, nil
				},
			}

			bundleAPI := GetBundleAPIWithMocks(store.Datastore{Backend: mockedDatastore})

			bundleAPI.Router.ServeHTTP(w, r)

			Convey("Then the response should be 409 conflict with an error message", func() {
				So(w.Code, ShouldEqual, http.StatusConflict)
				So(w.Body.String(), ShouldContainSubstring, `"code":"conflict"`)
				So(w.Body.String(), ShouldContainSubstring, `"description":"A bundle with the same title already exists"`)
			})
		})
	})
}

func TestCreateBundle_Failure_CreateBundleReturnsAnError(t *testing.T) {
	Convey("Given a valid payload", t, func() {
		inputBundle := *validBundle
		inputBundleJSON, err := json.Marshal(inputBundle)
		So(err, ShouldBeNil)

		Convey("When a POST request is made to /bundles endpoint with the payload and CreateBundle returns an error", func() {
			r := createRequestWithAuth(http.MethodPost, "/bundles", bytes.NewReader(inputBundleJSON))
			r.Header.Set("Authorization", "Bearer some.valid.token")
			w := httptest.NewRecorder()

			mockedDatastore := &storetest.StorerMock{
				GetBundleByTitleFunc: func(ctx context.Context, title string) (*models.Bundle, error) {
					return nil, apierrors.ErrBundleNotFound
				},
				CreateBundleFunc: func(ctx context.Context, bundle *models.Bundle) error {
					return errors.New("failed to create bundle")
				},
			}

			bundleAPI := GetBundleAPIWithMocks(store.Datastore{Backend: mockedDatastore})

			bundleAPI.Router.ServeHTTP(w, r)

			Convey("Then the response should be 500 internal server error with an error message", func() {
				So(w.Code, ShouldEqual, http.StatusInternalServerError)
				So(w.Body.String(), ShouldContainSubstring, `"code":"internal_server_error"`)
				So(w.Body.String(), ShouldContainSubstring, apierrors.ErrInternalErrorDescription)
			})
		})
	})
}

func TestCreateBundle_Failure_CreateBundleEventReturnsAnError(t *testing.T) {
	Convey("Given a valid payload", t, func() {
		inputBundle := *validBundle
		inputBundleJSON, err := json.Marshal(inputBundle)
		So(err, ShouldBeNil)

		Convey("When a POST request is made to /bundles endpoint with the payload and CreateBundleEvent returns an error", func() {
			r := createRequestWithAuth(http.MethodPost, "/bundles", bytes.NewReader(inputBundleJSON))
			r.Header.Set("Authorization", "Bearer some.valid.token")
			w := httptest.NewRecorder()

			mockedDatastore := &storetest.StorerMock{
				GetBundleByTitleFunc: func(ctx context.Context, title string) (*models.Bundle, error) {
					return nil, apierrors.ErrBundleNotFound
				},
				CreateBundleFunc: func(ctx context.Context, bundle *models.Bundle) error {
					return nil
				},
				CreateBundleEventFunc: func(ctx context.Context, event *models.Event) error {
					return errors.New("failed to create bundle event")
				},
				GetBundleFunc: func(ctx context.Context, bundleID string) (*models.Bundle, error) {
					return &models.Bundle{}, nil
				},
			}

			bundleAPI := GetBundleAPIWithMocks(store.Datastore{Backend: mockedDatastore})

			bundleAPI.Router.ServeHTTP(w, r)

			Convey("Then the response should be 500 internal server error with an error message", func() {
				So(w.Code, ShouldEqual, http.StatusInternalServerError)
				So(w.Body.String(), ShouldContainSubstring, `"code":"internal_server_error"`)
				So(w.Body.String(), ShouldContainSubstring, apierrors.ErrInternalErrorDescription)
			})
		})
	})
}

func TestCreateBundle_Failure_ScheduledAtNotSet(t *testing.T) {
	Convey("Given a valid payload", t, func() {
		inputBundle := *validBundle
		inputBundle.ScheduledAt = nil // Set ScheduledAt to nil to simulate a scheduled bundle without a scheduled time
		inputBundleJSON, err := json.Marshal(inputBundle)
		So(err, ShouldBeNil)

		Convey("When a POST request is made to /bundles endpoint with the payload and scheduled at is not set for a scheduled bundle", func() {
			r := createRequestWithAuth(http.MethodPost, "/bundles", bytes.NewReader(inputBundleJSON))
			r.Header.Set("Authorization", "Bearer some.valid.token")
			w := httptest.NewRecorder()

			mockedDatastore := &storetest.StorerMock{
				GetBundleByTitleFunc: func(ctx context.Context, title string) (*models.Bundle, error) {
					return nil, apierrors.ErrBundleNotFound
				},
				CreateBundleFunc: func(ctx context.Context, bundle *models.Bundle) error {
					return apierrors.ErrScheduledAtRequired
				},
			}

			bundleAPI := GetBundleAPIWithMocks(store.Datastore{Backend: mockedDatastore})

			bundleAPI.Router.ServeHTTP(w, r)

			Convey("Then the response should be 400 Bad Request with an error message", func() {
				So(w.Code, ShouldEqual, http.StatusBadRequest)
				So(w.Body.String(), ShouldContainSubstring, `"code":"bad_request"`)
				So(w.Body.String(), ShouldContainSubstring, `"description":"scheduled_at is required for scheduled bundles"`)
				So(w.Body.String(), ShouldContainSubstring, `"source":{"field":"/scheduled_at"}`)
			})
		})
	})
}

func TestCreateBundle_Failure_ScheduledAtSetForManualBundles(t *testing.T) {
	Convey("Given a valid payload", t, func() {
		inputBundle := *validBundle
		inputBundle.BundleType = models.BundleTypeManual // Change to Manual Bundle
		inputBundleJSON, err := json.Marshal(inputBundle)
		So(err, ShouldBeNil)

		Convey("When a POST request is made to /bundles endpoint with the payload and scheduled at is set for a manual bundle", func() {
			r := createRequestWithAuth(http.MethodPost, "/bundles", bytes.NewReader(inputBundleJSON))
			r.Header.Set("Authorization", "Bearer some.valid.token")
			w := httptest.NewRecorder()

			mockedDatastore := &storetest.StorerMock{
				GetBundleByTitleFunc: func(ctx context.Context, title string) (*models.Bundle, error) {
					return nil, apierrors.ErrBundleNotFound
				},
				CreateBundleFunc: func(ctx context.Context, bundle *models.Bundle) error {
					return apierrors.ErrScheduledAtSet
				},
			}

			bundleAPI := GetBundleAPIWithMocks(store.Datastore{Backend: mockedDatastore})

			bundleAPI.Router.ServeHTTP(w, r)

			Convey("Then the response should be 400 Bad Request with an error message", func() {
				So(w.Code, ShouldEqual, http.StatusBadRequest)
				So(w.Body.String(), ShouldContainSubstring, `"code":"bad_request"`)
				So(w.Body.String(), ShouldContainSubstring, `"description":"scheduled_at should not be set for manual bundles"`)
				So(w.Body.String(), ShouldContainSubstring, `"source":{"field":"/scheduled_at"}`)
			})
		})
	})
}

func TestCreateBundle_Failure_ScheduledAtIsInThePast(t *testing.T) {
	Convey("Given a valid payload", t, func() {
		inputBundle := *validBundle
		pastTime := time.Now().Add(-24 * time.Hour)
		inputBundle.ScheduledAt = &pastTime
		inputBundleJSON, err := json.Marshal(inputBundle)
		So(err, ShouldBeNil)

		Convey("When a POST request is made to /bundles endpoint with the payload and scheduled at is set in the past", func() {
			r := createRequestWithAuth(http.MethodPost, "/bundles", bytes.NewReader(inputBundleJSON))
			r.Header.Set("Authorization", "Bearer some.valid.token")
			w := httptest.NewRecorder()

			mockedDatastore := &storetest.StorerMock{
				GetBundleByTitleFunc: func(ctx context.Context, title string) (*models.Bundle, error) {
					return nil, apierrors.ErrBundleNotFound
				},
				CreateBundleFunc: func(ctx context.Context, bundle *models.Bundle) error {
					return apierrors.ErrScheduledAtInPast
				},
			}

			bundleAPI := GetBundleAPIWithMocks(store.Datastore{Backend: mockedDatastore})

			bundleAPI.Router.ServeHTTP(w, r)

			Convey("Then the response should be 400 Bad Request with an error message", func() {
				So(w.Code, ShouldEqual, http.StatusBadRequest)
				So(w.Body.String(), ShouldContainSubstring, `"code":"bad_request"`)
				So(w.Body.String(), ShouldContainSubstring, `"description":"scheduled_at cannot be in the past"`)
				So(w.Body.String(), ShouldContainSubstring, `"source":{"field":"/scheduled_at"}`)
			})
		})
	})
}<|MERGE_RESOLUTION|>--- conflicted
+++ resolved
@@ -6,26 +6,12 @@
 	"encoding/json"
 	"errors"
 	"fmt"
-<<<<<<< HEAD
 	"io"
-=======
->>>>>>> 0f19ec99
 	"net/http"
 	"net/http/httptest"
 	"testing"
 	"time"
 
-<<<<<<< HEAD
-	"github.com/ONSdigital/dis-bundle-api/apierrors"
-	"github.com/ONSdigital/dis-bundle-api/application"
-	"github.com/ONSdigital/dis-bundle-api/config"
-	"github.com/ONSdigital/dis-bundle-api/models"
-	"github.com/ONSdigital/dis-bundle-api/store"
-	storetest "github.com/ONSdigital/dis-bundle-api/store/datastoretest"
-	authorisation "github.com/ONSdigital/dp-authorisation/v2/authorisation/mock"
-	dprequest "github.com/ONSdigital/dp-net/v3/request"
-	permsdk "github.com/ONSdigital/dp-permissions-api/sdk"
-=======
 	errs "github.com/ONSdigital/dis-bundle-api/apierrors"
 	"github.com/ONSdigital/dis-bundle-api/application"
 	"github.com/ONSdigital/dis-bundle-api/config"
@@ -36,8 +22,8 @@
 	storetest "github.com/ONSdigital/dis-bundle-api/store/datastoretest"
 	authorisationMock "github.com/ONSdigital/dp-authorisation/v2/authorisation/mock"
 	datasetAPISDKMock "github.com/ONSdigital/dp-dataset-api/sdk/mocks"
+	dprequest "github.com/ONSdigital/dp-net/v3/request"
 	permissionsSDK "github.com/ONSdigital/dp-permissions-api/sdk"
->>>>>>> 0f19ec99
 	"github.com/gorilla/mux"
 	. "github.com/smartystreets/goconvey/convey"
 )
@@ -138,17 +124,6 @@
 		RequireFunc: func(permission string, handlerFunc http.HandlerFunc) http.HandlerFunc {
 			return handlerFunc
 		},
-<<<<<<< HEAD
-		ParseFunc: func(token string) (*permsdk.EntityData, error) {
-			if token == "some.valid.token" {
-				return &permsdk.EntityData{
-					UserID: "some-user-id",
-					Groups: []string{"some-group"},
-				}, nil
-			} else {
-				return nil, errors.New("invalid token")
-			}
-=======
 		ParseFunc: func(token string) (*permissionsSDK.EntityData, error) {
 			if token == "test-auth-token" {
 				return &permissionsSDK.EntityData{
@@ -156,7 +131,6 @@
 				}, nil
 			}
 			return nil, errors.New("authorisation header not found")
->>>>>>> 0f19ec99
 		},
 	}
 }
@@ -621,12 +595,12 @@
 
 		Convey("When a POST request is made to /bundles endpoint with the payload", func() {
 			r := createRequestWithAuth(http.MethodPost, "/bundles", bytes.NewReader(inputBundleJSON))
-			r.Header.Set("Authorization", "Bearer some.valid.token")
+			r.Header.Set("Authorization", "Bearer test-auth-token")
 			w := httptest.NewRecorder()
 
 			mockedDatastore := &storetest.StorerMock{
 				GetBundleByTitleFunc: func(ctx context.Context, title string) (*models.Bundle, error) {
-					return nil, apierrors.ErrBundleNotFound
+					return nil, errs.ErrBundleNotFound
 				},
 				CreateBundleFunc: func(ctx context.Context, bundle *models.Bundle) error {
 					return nil
@@ -664,7 +638,6 @@
 				So(createdBundle.Title, ShouldEqual, validBundle.Title)
 				So(createdBundle.UpdatedAt, ShouldNotBeNil)
 				So(createdBundle.ManagedBy, ShouldEqual, validBundle.ManagedBy)
-				So(createdBundle.ETag, ShouldEqual, "some-etag")
 			})
 			Convey("And the correct headers should be set", func() {
 				So(w.Header().Get("Location"), ShouldEqual, "/bundles/bundle1")
@@ -692,8 +665,8 @@
 
 			Convey("Then the response should be 400 Bad Request with an error message", func() {
 				So(w.Code, ShouldEqual, http.StatusBadRequest)
-				So(w.Body.String(), ShouldContainSubstring, `"code":"invalid_parameters"`)
-				So(w.Body.String(), ShouldContainSubstring, `"description":"`+apierrors.ErrDescription+`"`)
+				So(w.Body.String(), ShouldContainSubstring, `"code":"ErrInvalidParameters"`)
+				So(w.Body.String(), ShouldContainSubstring, `"description":"`+errs.ErrDescription+`"`)
 			})
 		})
 	})
@@ -715,7 +688,7 @@
 
 			Convey("Then the response should be 400 Bad Request with an error message", func() {
 				So(w.Code, ShouldEqual, http.StatusBadRequest)
-				So(w.Body.String(), ShouldContainSubstring, `"code":"invalid_parameters"`)
+				So(w.Body.String(), ShouldContainSubstring, `"code":"ErrInvalidParameters"`)
 				So(w.Body.String(), ShouldContainSubstring, `"description":"Invalid time format in request body"`)
 				So(w.Body.String(), ShouldContainSubstring, `"source":{"field":"scheduled_at"}`)
 			})
@@ -742,7 +715,7 @@
 		Convey("Then the response should be 500 Internal Server Error with an error message", func() {
 			So(w.Code, ShouldEqual, http.StatusInternalServerError)
 			So(w.Body.String(), ShouldContainSubstring, `"code":"internal_server_error"`)
-			So(w.Body.String(), ShouldContainSubstring, `"description":"`+apierrors.ErrInternalErrorDescription+`"`)
+			So(w.Body.String(), ShouldContainSubstring, `"description":"`+errs.ErrInternalErrorDescription+`"`)
 		})
 	})
 }
@@ -759,7 +732,7 @@
 
 		Convey("When a POST request is made to /bundles endpoint with the invalid payload", func() {
 			r := createRequestWithAuth(http.MethodPost, "/bundles", bytes.NewBufferString(bundle))
-			r.Header.Set("Authorization", "Bearer some.valid.token")
+			r.Header.Set("Authorization", "Bearer test-auth-token")
 			w := httptest.NewRecorder()
 
 			mockedDatastore := &storetest.StorerMock{}
@@ -770,8 +743,8 @@
 
 			Convey("Then the response should be 400 Bad Request with validation errors", func() {
 				So(w.Code, ShouldEqual, http.StatusBadRequest)
-				So(w.Body.String(), ShouldContainSubstring, `"code":"invalid_parameters"`)
-				So(w.Body.String(), ShouldContainSubstring, `"description":"`+apierrors.ErrDescription+`"`)
+				So(w.Body.String(), ShouldContainSubstring, `"code":"ErrInvalidParameters"`)
+				So(w.Body.String(), ShouldContainSubstring, `"description":"`+errs.ErrDescription+`"`)
 				So(w.Body.String(), ShouldContainSubstring, `"source":{"field":"/bundle_type"}`)
 				So(w.Body.String(), ShouldContainSubstring, `"source":{"field":"/preview_teams"}`)
 				So(w.Body.String(), ShouldContainSubstring, `"source":{"field":"/title"}`)
@@ -787,7 +760,7 @@
 
 		Convey("When a POST request is made to /bundles endpoint with the payload", func() {
 			r := createRequestWithAuth(http.MethodPost, "/bundles", bytes.NewBufferString(b))
-			r.Header.Set("Authorization", "Bearer some.valid.token")
+			r.Header.Set("Authorization", "Bearer test-auth-token")
 			w := httptest.NewRecorder()
 
 			mockedDatastore := &storetest.StorerMock{}
@@ -835,7 +808,7 @@
 
 		Convey("When a POST request is made to /bundles endpoint with the payload and the auth token is invalid", func() {
 			r := createRequestWithAuth(http.MethodPost, "/bundles", bytes.NewBufferString(b))
-			r.Header.Set("Authorization", "some.invalid.token")
+			r.Header.Set("Authorization", "test auth token")
 			w := httptest.NewRecorder()
 
 			mockedDatastore := &storetest.StorerMock{}
@@ -847,7 +820,7 @@
 			Convey("Then the response should be 500 internal server error with an error message", func() {
 				So(w.Code, ShouldEqual, http.StatusInternalServerError)
 				So(w.Body.String(), ShouldContainSubstring, `"code":"internal_server_error"`)
-				So(w.Body.String(), ShouldContainSubstring, apierrors.ErrInternalErrorDescription)
+				So(w.Body.String(), ShouldContainSubstring, errs.ErrInternalErrorDescription)
 			})
 		})
 	})
@@ -861,7 +834,7 @@
 
 		Convey("When a POST request is made to /bundles endpoint with the payload and GetBundleByTitle fails", func() {
 			r := createRequestWithAuth(http.MethodPost, "/bundles", bytes.NewReader(inputBundleJSON))
-			r.Header.Set("Authorization", "Bearer some.valid.token")
+			r.Header.Set("Authorization", "Bearer test-auth-token")
 			w := httptest.NewRecorder()
 
 			mockedDatastore := &storetest.StorerMock{
@@ -877,7 +850,7 @@
 			Convey("Then the response should be 500 internal server error with an error message", func() {
 				So(w.Code, ShouldEqual, http.StatusInternalServerError)
 				So(w.Body.String(), ShouldContainSubstring, `"code":"internal_server_error"`)
-				So(w.Body.String(), ShouldContainSubstring, apierrors.ErrInternalErrorDescription)
+				So(w.Body.String(), ShouldContainSubstring, errs.ErrInternalErrorDescription)
 			})
 		})
 	})
@@ -891,7 +864,7 @@
 
 		Convey("When a POST request is made to /bundles endpoint with the payload and there is a bundle with the same title", func() {
 			r := createRequestWithAuth(http.MethodPost, "/bundles", bytes.NewReader(inputBundleJSON))
-			r.Header.Set("Authorization", "Bearer some.valid.token")
+			r.Header.Set("Authorization", "Bearer test-auth-token")
 			w := httptest.NewRecorder()
 
 			mockedDatastore := &storetest.StorerMock{
@@ -921,12 +894,12 @@
 
 		Convey("When a POST request is made to /bundles endpoint with the payload and CreateBundle returns an error", func() {
 			r := createRequestWithAuth(http.MethodPost, "/bundles", bytes.NewReader(inputBundleJSON))
-			r.Header.Set("Authorization", "Bearer some.valid.token")
+			r.Header.Set("Authorization", "Bearer test-auth-token")
 			w := httptest.NewRecorder()
 
 			mockedDatastore := &storetest.StorerMock{
 				GetBundleByTitleFunc: func(ctx context.Context, title string) (*models.Bundle, error) {
-					return nil, apierrors.ErrBundleNotFound
+					return nil, errs.ErrBundleNotFound
 				},
 				CreateBundleFunc: func(ctx context.Context, bundle *models.Bundle) error {
 					return errors.New("failed to create bundle")
@@ -940,7 +913,7 @@
 			Convey("Then the response should be 500 internal server error with an error message", func() {
 				So(w.Code, ShouldEqual, http.StatusInternalServerError)
 				So(w.Body.String(), ShouldContainSubstring, `"code":"internal_server_error"`)
-				So(w.Body.String(), ShouldContainSubstring, apierrors.ErrInternalErrorDescription)
+				So(w.Body.String(), ShouldContainSubstring, errs.ErrInternalErrorDescription)
 			})
 		})
 	})
@@ -954,12 +927,12 @@
 
 		Convey("When a POST request is made to /bundles endpoint with the payload and CreateBundleEvent returns an error", func() {
 			r := createRequestWithAuth(http.MethodPost, "/bundles", bytes.NewReader(inputBundleJSON))
-			r.Header.Set("Authorization", "Bearer some.valid.token")
+			r.Header.Set("Authorization", "Bearer test-auth-token")
 			w := httptest.NewRecorder()
 
 			mockedDatastore := &storetest.StorerMock{
 				GetBundleByTitleFunc: func(ctx context.Context, title string) (*models.Bundle, error) {
-					return nil, apierrors.ErrBundleNotFound
+					return nil, errs.ErrBundleNotFound
 				},
 				CreateBundleFunc: func(ctx context.Context, bundle *models.Bundle) error {
 					return nil
@@ -979,7 +952,7 @@
 			Convey("Then the response should be 500 internal server error with an error message", func() {
 				So(w.Code, ShouldEqual, http.StatusInternalServerError)
 				So(w.Body.String(), ShouldContainSubstring, `"code":"internal_server_error"`)
-				So(w.Body.String(), ShouldContainSubstring, apierrors.ErrInternalErrorDescription)
+				So(w.Body.String(), ShouldContainSubstring, errs.ErrInternalErrorDescription)
 			})
 		})
 	})
@@ -994,15 +967,15 @@
 
 		Convey("When a POST request is made to /bundles endpoint with the payload and scheduled at is not set for a scheduled bundle", func() {
 			r := createRequestWithAuth(http.MethodPost, "/bundles", bytes.NewReader(inputBundleJSON))
-			r.Header.Set("Authorization", "Bearer some.valid.token")
+			r.Header.Set("Authorization", "Bearer test-auth-token")
 			w := httptest.NewRecorder()
 
 			mockedDatastore := &storetest.StorerMock{
 				GetBundleByTitleFunc: func(ctx context.Context, title string) (*models.Bundle, error) {
-					return nil, apierrors.ErrBundleNotFound
+					return nil, errs.ErrBundleNotFound
 				},
 				CreateBundleFunc: func(ctx context.Context, bundle *models.Bundle) error {
-					return apierrors.ErrScheduledAtRequired
+					return errs.ErrScheduledAtRequired
 				},
 			}
 
@@ -1029,15 +1002,15 @@
 
 		Convey("When a POST request is made to /bundles endpoint with the payload and scheduled at is set for a manual bundle", func() {
 			r := createRequestWithAuth(http.MethodPost, "/bundles", bytes.NewReader(inputBundleJSON))
-			r.Header.Set("Authorization", "Bearer some.valid.token")
+			r.Header.Set("Authorization", "Bearer test-auth-token")
 			w := httptest.NewRecorder()
 
 			mockedDatastore := &storetest.StorerMock{
 				GetBundleByTitleFunc: func(ctx context.Context, title string) (*models.Bundle, error) {
-					return nil, apierrors.ErrBundleNotFound
+					return nil, errs.ErrBundleNotFound
 				},
 				CreateBundleFunc: func(ctx context.Context, bundle *models.Bundle) error {
-					return apierrors.ErrScheduledAtSet
+					return errs.ErrScheduledAtSet
 				},
 			}
 
@@ -1065,15 +1038,15 @@
 
 		Convey("When a POST request is made to /bundles endpoint with the payload and scheduled at is set in the past", func() {
 			r := createRequestWithAuth(http.MethodPost, "/bundles", bytes.NewReader(inputBundleJSON))
-			r.Header.Set("Authorization", "Bearer some.valid.token")
+			r.Header.Set("Authorization", "Bearer test-auth-token")
 			w := httptest.NewRecorder()
 
 			mockedDatastore := &storetest.StorerMock{
 				GetBundleByTitleFunc: func(ctx context.Context, title string) (*models.Bundle, error) {
-					return nil, apierrors.ErrBundleNotFound
+					return nil, errs.ErrBundleNotFound
 				},
 				CreateBundleFunc: func(ctx context.Context, bundle *models.Bundle) error {
-					return apierrors.ErrScheduledAtInPast
+					return errs.ErrScheduledAtInPast
 				},
 			}
 
