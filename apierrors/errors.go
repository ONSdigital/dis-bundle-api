package apierrors

import (
	"errors"
)

// Custom error types for common HTTP cases
type ErrInvalidPatch struct {
	Msg string
}

func (e ErrInvalidPatch) Error() string {
	return e.Msg
}

// Response error descriptions
const (
	ErrorDescriptionMalformedRequest            = "Unable to process request due to a malformed or invalid request body or query parameter"
	ErrorDescriptionMissingParameters           = "Unable to process request due to missing required parameters in the request body or query parameters"
	ErrorDescriptionNotFound                    = "The requested resource does not exist"
	ErrorDescriptionInternalError               = "Failed to process the request due to an internal error"
<<<<<<< HEAD
	ErrorDescriptionAlreadyPublished            = "Change rejected due to a conflict with the current resource state. A common cause is attempting to change a bundle that is already locked pending publication or has already been published."
=======
	ErrorDescriptionContentItemAlreadyPublished = "Change rejected due to a conflict with the current resource state. A common cause is attempting to change a bundle that is already locked pending publication or has already been published."

	// Invalid etag
	ErrorDescriptionMissingIfMatchHeader = "Unable to process request due to missing If-Match header"
	ErrorDescriptionInvalidIfMatchHeader = "Unable to process request invalid If-Match header"

	// Invalid state
	ErrorDescriptionInvalidStateTransition = "Unable to process request due to invalid state transition"

	// Auth
	ErrorDescriptionAccessDenied                = "Access denied."
>>>>>>> 8349dcd6
	ErrorDescriptionInvalidTimeFormat           = "Invalid time format in request body"
	ErrorDescriptionScheduledAtIsInPast         = "scheduled_at cannot be in the past"
	ErrorDescriptionScheduledAtShouldNotBeSet   = "scheduled_at should not be set for manual bundles"
	ErrorDescriptionScheduledAtIsRequired       = "scheduled_at is required for scheduled bundles"
	ErrorDescriptionBundleTitleAlreadyExist     = "A bundle with the same title already exists"
	ErrorDescriptionStateNotAllowedToTransition = "state not allowed to transition"
)

var (
	ErrUnableToReadMessage = errors.New("failed to read message body")
	ErrUnableToParseJSON   = errors.New("failed to parse json body")

	ErrMissingIfMatchHeader = errors.New("missing If-Match header")
	ErrInvalidIfMatchHeader = errors.New("etag does not match")
	ErrUnableToParseTime    = errors.New("failed to parse time from json body")
	ErrScheduledAtRequired  = errors.New("scheduled_at is required for scheduled bundles")
	ErrScheduledAtSet       = errors.New("scheduled_at should not be set for manual bundles")
	ErrScheduledAtInPast    = errors.New("scheduled_at cannot be in the past")
)

const (
	ErrUnmarshalJSONObject    = "Failed to unmarshal bundle resource into bytes"
	ErrMarshalJSONObject      = "Failed to Marshal bundle resource into bytes"
	ErrWritingBytesToResponse = "Failed writing bytes to response"
)

// Core errors for dis-bundle-api
var (
	// Generic Errors
	ErrInternalServer = errors.New("internal error")
	ErrInvalidBody    = errors.New("invalid request body")
	ErrNotFound       = errors.New("not found")
	ErrUnauthorised   = errors.New("unauthorised access to API")

	// Bundle-Specific
	ErrBundleNotFound           = errors.New("bundle not found")
	ErrDeleteBundleForbidden    = errors.New("cannot delete a published bundle")
	ErrBundleAlreadyExists      = errors.New("bundle already exists")
	ErrBundleTitleAlreadyExists = errors.New("bundle with the same title already exists")
	ErrInvalidBundleState       = errors.New("invalid bundle state")
	ErrMissingBundleID          = errors.New("missing bundle ID")
	ErrInvalidBundleReference   = errors.New("invalid bundle reference")
	ErrBundleEventNotFound      = errors.New("bundle event not found")
	ErrBundleHasNoContentItems  = errors.New("bundle has no content items")

	// Content-Specific
	ErrContentItemNotFound = errors.New("content item not found")

	// Validation
	ErrMissingParameters      = errors.New("missing required parameters in request")
	ErrInvalidQueryParameter  = errors.New("invalid query parameter")
	ErrTooManyQueryParameters = errors.New("too many query parameters provided")

	// State errors
	ErrExpectedStateOfCreated  = errors.New("expected bundle state to be 'CREATED'")
	ErrExpectedStateOfApproved = errors.New("expected bundle state to be 'APPROVED'")
	ErrInvalidTransition       = errors.New("state not allowed to transition")
	ErrVersionStateMismatched  = errors.New("version state does not match content item state")
)

// 404 Not Found
var NotFoundMap = map[error]bool{
	ErrBundleNotFound:          true,
	ErrBundleEventNotFound:     true,
	ErrBundleHasNoContentItems: true,
	ErrContentItemNotFound:     true,
	ErrContentItemNotFound:     true,
}

// 400 Bad Request
var BadRequestMap = map[error]bool{
	ErrInvalidBody:            true,
	ErrMissingParameters:      true,
	ErrInvalidQueryParameter:  true,
	ErrTooManyQueryParameters: true,
	ErrMissingBundleID:        true,
	ErrInvalidBundleReference: true,
	ErrInvalidBundleState:     true,
	ErrInvalidTransition:      true,
	ErrMissingIfMatchHeader:   true,
}

// 409 Conflict
var ConflictMap = map[error]bool{
	ErrBundleAlreadyExists:  true,
	ErrInvalidIfMatchHeader: true,
}

// 403 Forbidden
var ForbiddenMap = map[error]bool{
	ErrDeleteBundleForbidden:  true,
	ErrExpectedStateOfCreated: true,
}

var ErrMapToStatusCodeMap = map[*map[error]bool]int{
	&NotFoundMap:   404,
	&BadRequestMap: 400,
	&ConflictMap:   409,
	&ForbiddenMap:  403,
}

func GetStatusCodeForErr(err error) int {
	for errMap := range ErrMapToStatusCodeMap {
		_, exists := (*errMap)[err]

		if exists {
			return ErrMapToStatusCodeMap[errMap]
		}
	}

	return 500
}<|MERGE_RESOLUTION|>--- conflicted
+++ resolved
@@ -19,9 +19,6 @@
 	ErrorDescriptionMissingParameters           = "Unable to process request due to missing required parameters in the request body or query parameters"
 	ErrorDescriptionNotFound                    = "The requested resource does not exist"
 	ErrorDescriptionInternalError               = "Failed to process the request due to an internal error"
-<<<<<<< HEAD
-	ErrorDescriptionAlreadyPublished            = "Change rejected due to a conflict with the current resource state. A common cause is attempting to change a bundle that is already locked pending publication or has already been published."
-=======
 	ErrorDescriptionContentItemAlreadyPublished = "Change rejected due to a conflict with the current resource state. A common cause is attempting to change a bundle that is already locked pending publication or has already been published."
 
 	// Invalid etag
@@ -32,8 +29,8 @@
 	ErrorDescriptionInvalidStateTransition = "Unable to process request due to invalid state transition"
 
 	// Auth
-	ErrorDescriptionAccessDenied                = "Access denied."
->>>>>>> 8349dcd6
+	ErrorDescriptionAccessDenied = "Access denied."
+
 	ErrorDescriptionInvalidTimeFormat           = "Invalid time format in request body"
 	ErrorDescriptionScheduledAtIsInPast         = "scheduled_at cannot be in the past"
 	ErrorDescriptionScheduledAtShouldNotBeSet   = "scheduled_at should not be set for manual bundles"
