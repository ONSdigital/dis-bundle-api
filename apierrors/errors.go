--- conflicted
+++ resolved
@@ -17,16 +17,13 @@
 	ErrorDescriptionMissingParameters           = "Unable to process request due to missing required parameters in the request body or query parameters"
 	ErrorDescriptionNotFound                    = "The requested resource does not exist"
 	ErrorDescriptionInternalError               = "Failed to process the request due to an internal error"
-<<<<<<< HEAD
+	ErrorDescriptionContentItemAlreadyPublished = "Change rejected due to a conflict with the current resource state. A common cause is attempting to change a bundle that is already locked pending publication or has already been published."
 	ErrorDescriptionInvalidTimeFormat           = "Invalid time format in request body"
 	ErrorDescriptionScheduledAtIsInPast         = "scheduled_at cannot be in the past"
 	ErrorDescriptionScheduledAtShouldNotBeSet   = "scheduled_at should not be set for manual bundles"
 	ErrorDescriptionScheduledAtIsRequired       = "scheduled_at is required for scheduled bundles"
 	ErrorDescriptionBundleTitleAlreadyExist     = "A bundle with the same title already exists"
 	ErrorDescriptionStateNotAllowedToTransition = "state not allowed to transition"
-=======
-	ErrorDescriptionContentItemAlreadyPublished = "Change rejected due to a conflict with the current resource state. A common cause is attempting to change a bundle that is already locked pending publication or has already been published."
->>>>>>> 53c6513b
 )
 
 var (
