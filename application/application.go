--- conflicted
+++ resolved
@@ -4,11 +4,8 @@
 	"context"
 	"time"
 
-<<<<<<< HEAD
 	errs "github.com/ONSdigital/dis-bundle-api/apierrors"
-=======
 	"github.com/ONSdigital/dis-bundle-api/filters"
->>>>>>> 0f19ec99
 	"github.com/ONSdigital/dis-bundle-api/models"
 	"github.com/ONSdigital/dis-bundle-api/store"
 )
@@ -61,7 +58,14 @@
 	return s.Datastore.CheckAllBundleContentsAreApproved(ctx, bundleID)
 }
 
-<<<<<<< HEAD
+func (s *StateMachineBundleAPI) CheckContentItemExistsByDatasetEditionVersion(ctx context.Context, datasetID, editionID string, versionID int) (bool, error) {
+	return s.Datastore.CheckContentItemExistsByDatasetEditionVersion(ctx, datasetID, editionID, versionID)
+}
+
+func (s *StateMachineBundleAPI) CreateBundleEvent(ctx context.Context, event *models.Event) error {
+	return s.Datastore.CreateBundleEvent(ctx, event)
+}
+
 func (s *StateMachineBundleAPI) CreateBundle(ctx context.Context, bundle *models.Bundle) (*models.Bundle, error) {
 	err := ValidateScheduledAt(bundle)
 	if err != nil {
@@ -86,14 +90,6 @@
 	return bundle, nil
 }
 
-func (s *StateMachineBundleAPI) CreateBundleEvent(ctx context.Context, event *models.Event) error {
-	err := s.Datastore.CreateBundleEvent(ctx, event)
-	if err != nil {
-		return err
-	}
-	return nil
-}
-
 func ValidateScheduledAt(bundle *models.Bundle) error {
 	if bundle.BundleType == models.BundleTypeScheduled && bundle.ScheduledAt == nil {
 		return errs.ErrScheduledAtRequired
@@ -108,12 +104,4 @@
 	}
 
 	return nil
-=======
-func (s *StateMachineBundleAPI) CheckContentItemExistsByDatasetEditionVersion(ctx context.Context, datasetID, editionID string, versionID int) (bool, error) {
-	return s.Datastore.CheckContentItemExistsByDatasetEditionVersion(ctx, datasetID, editionID, versionID)
-}
-
-func (s *StateMachineBundleAPI) CreateBundleEvent(ctx context.Context, event *models.Event) error {
-	return s.Datastore.CreateBundleEvent(ctx, event)
->>>>>>> 0f19ec99
 }