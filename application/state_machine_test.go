package application

import (
	"context"
	"errors"
	"fmt"
	"strconv"
	"strings"
	"testing"

	"github.com/ONSdigital/dis-bundle-api/apierrors"
	"github.com/ONSdigital/dis-bundle-api/models"
	"github.com/ONSdigital/dis-bundle-api/store"
	storetest "github.com/ONSdigital/dis-bundle-api/store/datastoretest"
	datasetAPIModels "github.com/ONSdigital/dp-dataset-api/models"
	"github.com/ONSdigital/dp-dataset-api/sdk"
	permissionsSDK "github.com/ONSdigital/dp-permissions-api/sdk"

	datasetAPISDKMock "github.com/ONSdigital/dp-dataset-api/sdk/mocks"
	. "github.com/smartystreets/goconvey/convey"
)

var (
	currentBundleWithStateDraft     = &models.Bundle{State: models.BundleStateDraft}
	currentBundleWithStateInReview  = &models.Bundle{State: models.BundleStateInReview}
	currentBundleWithStateApproved  = &models.Bundle{State: models.BundleStateApproved}
	currentBundleWithStatePublished = &models.Bundle{State: models.BundleStatePublished}
	currentBundleWithStateUnknown   = &models.Bundle{State: models.BundleState("UNKNOWN")}

	bundleUpdateWithStateDraft     = &models.Bundle{State: models.BundleStateDraft}
	bundleUpdateWithStateInReview  = &models.Bundle{State: models.BundleStateInReview}
	bundleUpdateWithStateApproved  = &models.Bundle{State: models.BundleStateApproved}
	bundleUpdateWithStatePublished = &models.Bundle{State: models.BundleStatePublished}
	bundleUpdateWithStateUnknown   = &models.Bundle{State: models.BundleState("UNKNOWN")}
)

func getMockStates() []State {
	return []State{
		Draft,
		InReview,
		Approved,
		Published,
	}
}

func getMockTransitions() []Transition {
	return []Transition{
		{
			Label:               "DRAFT",
			TargetState:         Draft,
			AllowedSourceStates: []string{"IN_REVIEW", "APPROVED"},
		},
		{
			Label:               "IN_REVIEW",
			TargetState:         InReview,
			AllowedSourceStates: []string{"DRAFT", "APPROVED"},
		},
		{
			Label:               "APPROVED",
			TargetState:         Approved,
			AllowedSourceStates: []string{"IN_REVIEW"},
		},
		{
			Label:               "PUBLISHED",
			TargetState:         Published,
			AllowedSourceStates: []string{"APPROVED"},
		},
	}
}

func TestGetStateByName_Success(t *testing.T) {
	Convey("Given a valid state name", t, func() {
		Convey("When the state name is 'DRAFT'", func() {
			state, found := getStateByName("DRAFT")

			Convey("Then it should return the DRAFT state", func() {
				So(found, ShouldBeTrue)
				So(state, ShouldNotBeNil)
				So(state.Name, ShouldEqual, "DRAFT")
			})
		})

		Convey("When the state name is 'IN_REVIEW'", func() {
			state, found := getStateByName("IN_REVIEW")

			Convey("Then it should return the IN_REVIEW state", func() {
				So(found, ShouldBeTrue)
				So(state, ShouldNotBeNil)
				So(state.Name, ShouldEqual, "IN_REVIEW")
			})
		})

		Convey("When the state name is 'APPROVED'", func() {
			state, found := getStateByName("APPROVED")

			Convey("Then it should return the APPROVED state", func() {
				So(found, ShouldBeTrue)
				So(state, ShouldNotBeNil)
				So(state.Name, ShouldEqual, "APPROVED")
			})
		})

		Convey("When the state name is 'PUBLISHED'", func() {
			state, found := getStateByName("PUBLISHED")

			Convey("Then it should return the Published state", func() {
				So(found, ShouldBeTrue)
				So(state, ShouldNotBeNil)
				So(state.Name, ShouldEqual, "PUBLISHED")
			})
		})
	})
}

func TestGetStateByName_Failure(t *testing.T) {
	Convey("Given an invalid state name", t, func() {
		Convey("When the state name is 'UNKNOWN'", func() {
			state, found := getStateByName("UNKNOWN")

			Convey("Then it should return nil and found should be false", func() {
				So(found, ShouldBeFalse)
				So(state, ShouldBeNil)
			})
		})
	})
}

func TestTransition_success(t *testing.T) {
	ctx := context.Background()

	states := getMockStates()
	transitions := getMockTransitions()

	mockedDatastore := &storetest.StorerMock{
		CheckAllBundleContentsAreApprovedFunc: func(ctx context.Context, bundleID string) (bool, error) {
			return true, nil
		},
	}

	mockDatasetAPIClient := &datasetAPISDKMock.ClienterMock{}
	stateMachine := NewStateMachine(ctx, states, transitions, store.Datastore{Backend: mockedDatastore})
	stateMachineBundleAPI := Setup(store.Datastore{Backend: mockedDatastore}, stateMachine, mockDatasetAPIClient)

	Convey("When transitioning from 'DRAFT' to 'IN_REVIEW'", t, func() {
		err := stateMachine.Transition(ctx, stateMachineBundleAPI, currentBundleWithStateDraft, bundleUpdateWithStateInReview)

		Convey("Then the transition should be successful", func() {
			So(err, ShouldBeNil)
		})
	})

	Convey("When transitioning from 'IN_REVIEW' to 'APPROVED' with bundle contents APPROVED", t, func() {
		err := stateMachine.Transition(ctx, stateMachineBundleAPI, currentBundleWithStateInReview, bundleUpdateWithStateApproved)

		Convey("Then the transition should be successful", func() {
			So(err, ShouldBeNil)
		})
	})

	Convey("When transitioning from 'IN_REVIEW' to 'DRAFT'", t, func() {
		err := stateMachine.Transition(ctx, stateMachineBundleAPI, currentBundleWithStateInReview, bundleUpdateWithStateDraft)
		Convey("Then the transition should be successful", func() {
			So(err, ShouldBeNil)
		})
	})

	Convey("When transitioning from 'APPROVED' to 'PUBLISHED'", t, func() {
		err := stateMachine.Transition(ctx, stateMachineBundleAPI, currentBundleWithStateApproved, bundleUpdateWithStatePublished)

		Convey("Then the transition should be successful", func() {
			So(err, ShouldBeNil)
		})
	})

	Convey("When transitioning from 'APPROVED' to 'IN_REVIEW'", t, func() {
		err := stateMachine.Transition(ctx, stateMachineBundleAPI, currentBundleWithStateApproved, bundleUpdateWithStateInReview)

		Convey("Then the transition should be successful", func() {
			So(err, ShouldBeNil)
		})
	})

	Convey("When transitioning from 'APPROVED' to 'DRAFT'", t, func() {
		err := stateMachine.Transition(ctx, stateMachineBundleAPI, currentBundleWithStateApproved, bundleUpdateWithStateDraft)

		Convey("Then the transition should be successful", func() {
			So(err, ShouldBeNil)
		})
	})

	Convey("When transitioning from nil current bundle to 'DRAFT'", t, func() {
		err := stateMachine.Transition(ctx, stateMachineBundleAPI, nil, bundleUpdateWithStateDraft)

		Convey("Then the transition should not fail", func() {
			So(err, ShouldBeNil)
		})
	})

	Convey("When transitioning from any state that is not 'PUBLISHED' to nil", t, func() {
		err := stateMachine.Transition(ctx, stateMachineBundleAPI, currentBundleWithStateDraft, nil)

		Convey("Then the transition should not fail", func() {
			So(err, ShouldBeNil)
		})
	})
}

func TestTransition_failure(t *testing.T) {
	ctx := context.Background()

	states := getMockStates()
	transitions := getMockTransitions()

	mockedDatastore := &storetest.StorerMock{}
	mockDatasetAPIClient := &datasetAPISDKMock.ClienterMock{}

	stateMachine := NewStateMachine(ctx, states, transitions, store.Datastore{Backend: mockedDatastore})
	stateMachineBundleAPI := Setup(store.Datastore{Backend: mockedDatastore}, stateMachine, mockDatasetAPIClient)

	Convey("When transitioning from a state that is not in the transition list", t, func() {
		err := stateMachine.Transition(ctx, stateMachineBundleAPI, currentBundleWithStateUnknown, bundleUpdateWithStateInReview)

		Convey("Then the transition should fail", func() {
			So(err, ShouldNotBeNil)
			So(err.Error(), ShouldEqual, "state not allowed to transition")
		})
	})

	Convey("When transitioning to a state that is not in the transition list", t, func() {
		err := stateMachine.Transition(ctx, stateMachineBundleAPI, currentBundleWithStateDraft, bundleUpdateWithStateUnknown)

		Convey("Then the transition should fail", func() {
			So(err, ShouldNotBeNil)
			So(err.Error(), ShouldEqual, "state not allowed to transition")
		})
	})

	Convey("When transitioning from 'IN_REVIEW' to 'APPROVED' with bundle contents not APPROVED", t, func() {
		Convey("And CheckAllBundleContentsAreApproved returns false", func() {
			stateMachineBundleAPI.Datastore.Backend = &storetest.StorerMock{
				CheckAllBundleContentsAreApprovedFunc: func(ctx context.Context, bundleID string) (bool, error) {
					return false, nil
				},
			}

			Convey("Then the transition should fail", func() {
				err := stateMachine.Transition(ctx, stateMachineBundleAPI, currentBundleWithStateInReview, bundleUpdateWithStateApproved)
				So(err, ShouldNotBeNil)
				So(err.Error(), ShouldEqual, "not all bundle contents are approved")
			})
		})

		Convey("And CheckAllBundleContentsAreApproved returns an error", func() {
			stateMachineBundleAPI.Datastore.Backend = &storetest.StorerMock{
				CheckAllBundleContentsAreApprovedFunc: func(ctx context.Context, bundleID string) (bool, error) {
					return false, errors.New("datastore error")
				},
			}

			Convey("Then the transition should fail with an error", func() {
				err := stateMachine.Transition(ctx, stateMachineBundleAPI, currentBundleWithStateInReview, bundleUpdateWithStateApproved)
				So(err, ShouldNotBeNil)
				So(err.Error(), ShouldEqual, "datastore error")
			})
		})
	})

	Convey("When the state machine has a transition that contains an invalid state", t, func() {
		stateMachineBundleAPI.StateMachine.transitions["UNKNOWN"] = []string{"DRAFT"}
		err := stateMachine.Transition(ctx, stateMachineBundleAPI, currentBundleWithStateDraft, bundleUpdateWithStateUnknown)

		Convey("Then the transition should fail", func() {
			So(err, ShouldNotBeNil)
			So(err.Error(), ShouldEqual, "incorrect state value")
		})
	})

	Convey("When transitioning from nil current bundle to 'APPROVED'", t, func() {
		err := stateMachine.Transition(ctx, stateMachineBundleAPI, nil, bundleUpdateWithStateApproved)

		Convey("Then the transition should fail", func() {
			So(err, ShouldNotBeNil)
			So(err.Error(), ShouldEqual, "bundle state must be DRAFT when creating a new bundle")
		})
	})
<<<<<<< HEAD

	Convey("When transitioning from 'PUBLISHED' to nil", t, func() {
		err := stateMachine.Transition(ctx, stateMachineBundleAPI, currentBundleWithStatePublished, nil)

		Convey("Then the transition should fail", func() {
			So(err, ShouldNotBeNil)
			So(err.Error(), ShouldEqual, "cannot update a published bundle")
=======
}

func TestIsValidTransition(t *testing.T) {
	validTransitions := []struct {
		fromState      models.BundleState
		toState        models.BundleState
		expectedResult *error
	}{
		{models.BundleStateDraft, models.BundleStateInReview, nil},
		{models.BundleStateInReview, models.BundleStateDraft, nil},
		{models.BundleStateInReview, models.BundleStateApproved, nil},
		{models.BundleStateApproved, models.BundleStatePublished, nil},
		{models.BundleStateApproved, models.BundleStateInReview, nil},
	}

	t.Parallel()

	ctx := context.Background()

	states := getMockStates()
	transitions := getMockTransitions()

	mockedDatastore := &storetest.StorerMock{
		CheckAllBundleContentsAreApprovedFunc: func(ctx context.Context, bundleID string) (bool, error) {
			return true, nil
		},
	}

	stateMachine := NewStateMachine(ctx, states, transitions, store.Datastore{Backend: mockedDatastore})

	for index := range validTransitions {
		tc := validTransitions[index]
		t.Run(fmt.Sprintf("When validating a valid transition from %s to %s", tc.fromState, tc.toState), func(t *testing.T) {
			t.Parallel()

			Convey("Then no error should be returned", t, func() {
				err := stateMachine.IsValidTransition(ctx, &tc.fromState, &tc.toState)

				So(err, ShouldBeNil)
			})
		})
	}

	invalidTransitions := []struct {
		fromState      models.BundleState
		toState        models.BundleState
		expectedResult *error
	}{
		{models.BundleStateDraft, models.BundleStateApproved, nil},
		{models.BundleStateDraft, models.BundleStatePublished, nil},
		{models.BundleStateInReview, models.BundleStatePublished, nil},

		// Published bundle cannot transition
		{models.BundleStatePublished, models.BundleStateInReview, nil},
		{models.BundleStatePublished, models.BundleStateApproved, nil},
		{models.BundleStatePublished, models.BundleStateDraft, nil},
	}

	for index := range invalidTransitions {
		tc := invalidTransitions[index]
		t.Run(fmt.Sprintf("When validating an invalid transition from %s to %s", tc.fromState, tc.toState), func(t *testing.T) {
			t.Parallel()

			Convey("Then an error should be returned", t, func() {
				err := stateMachine.IsValidTransition(ctx, &tc.fromState, &tc.toState)

				So(err, ShouldNotBeNil)

				Convey("And the error should be an invalid transition error", func() {
					So(err, ShouldEqual, apierrors.ErrInvalidTransition)
				})
			})
		})
	}
}

const (
	mockUserID       = "mock-user-id"
	mockServiceToken = "mock-service-token"
	mockBundleID     = "test-bundle-1234"
)

func TestTransitionBundle_Success(t *testing.T) {
	fromState := models.BundleStateApproved
	targetState := models.BundleStatePublished

	mockBundle := &models.Bundle{
		ID:    mockBundleID,
		State: fromState,
		LastUpdatedBy: &models.User{
			Email: "email@ons.com",
		},
	}

	mockVersions := []*datasetAPIModels.Version{
		{
			ID:        "valid-version-1",
			Version:   1,
			DatasetID: "dataset-id-1",
			Edition:   "edition-id-1",
			State:     strings.ToLower(mockBundle.State.String()),
		},
		{
			ID:        "invalid-state-version",
			Version:   1,
			DatasetID: "dataset-id-2",
			Edition:   "edition-id-2",
			State:     "some-invalid-state",
		},
		{
			ID:        "valid-version-but-invalid-contentitem-2",
			Version:   10000,
			DatasetID: "dataset-id-100",
			Edition:   "edition-id-20000",
			State:     strings.ToLower(mockBundle.State.String()),
		},
		{
			ID:        "valid-version-3",
			Version:   1,
			DatasetID: "dataset-id-3",
			Edition:   "edition-id-3",
			State:     strings.ToLower(mockBundle.State.String()),
		},
	}

	validContentItemState := models.State(mockBundle.State.String())
	invalidContentItemState := models.State(models.BundleStateDraft)

	mockContentItems := []*models.ContentItem{
		{
			ID:       "valid-content-item",
			BundleID: mockBundleID,
			State:    &validContentItemState,
			Metadata: models.Metadata{
				DatasetID: mockVersions[0].DatasetID,
				EditionID: mockVersions[0].Edition,
				VersionID: mockVersions[0].Version,
			},
		},
		{
			ID:       "invalid-state-content-item",
			BundleID: mockBundleID,
			State:    &invalidContentItemState,
			Metadata: models.Metadata{
				DatasetID: mockVersions[2].DatasetID,
				EditionID: mockVersions[2].Edition,
				VersionID: mockVersions[2].Version,
			},
		},
		{
			ID:       "invalid-version-state-content-item",
			BundleID: mockBundleID,
			State:    &validContentItemState,
			Metadata: models.Metadata{
				DatasetID: mockVersions[1].DatasetID,
				EditionID: mockVersions[1].Edition,
				VersionID: mockVersions[1].Version,
			},
		},
		{
			ID:       "missing-version-content-item",
			BundleID: mockBundleID,
			State:    &validContentItemState,
			Metadata: models.Metadata{
				DatasetID: "does-not-exist-dataset",
				EditionID: "not-found",
				VersionID: 1,
			},
		},
		{
			ID:       "another-valid-content-item",
			BundleID: mockBundleID,
			State:    &validContentItemState,
			Metadata: models.Metadata{
				DatasetID: mockVersions[3].DatasetID,
				EditionID: mockVersions[3].Edition,
				VersionID: mockVersions[3].Version,
			},
		},
	}
	mockAuthData := models.AuthEntityData{
		EntityData: &permissionsSDK.EntityData{
			UserID: mockUserID,
		},
		ServiceToken: mockServiceToken,
	}

	var createdEvents []*models.Event

	ctx := context.Background()

	states := getMockStates()
	transitions := getMockTransitions()

	getVersionFunc := func(_ context.Context, _ sdk.Headers, datasetID, editionID, versionID string) (*datasetAPIModels.Version, error) {
		for index := range mockVersions {
			mockVersion := mockVersions[index]

			mockVersionID := strconv.Itoa(mockVersion.Version)

			if mockVersion.DatasetID == datasetID && mockVersion.Edition == editionID && versionID == mockVersionID {
				return mockVersion, nil
			}
		}

		return nil, errors.New("not found version")
	}

	mockedDatastore := &storetest.StorerMock{
		GetBundleContentsForBundleFunc: func(ctx context.Context, bundleID string) (*[]models.ContentItem, error) {
			if bundleID == mockBundleID {
				contentItems := make([]models.ContentItem, len(mockContentItems))
				for index := range contentItems {
					contentItems[index] = *mockContentItems[index]
				}
				return &contentItems, nil
			}

			return nil, nil
		},
		UpdateBundleFunc: func(ctx context.Context, id string, update *models.Bundle) (*models.Bundle, error) {
			if id != mockBundleID {
				return nil, apierrors.ErrBundleNotFound
			}

			mockBundle.State = update.State
			mockBundle.LastUpdatedBy = update.LastUpdatedBy
			mockBundle.ETag = update.ETag

			return mockBundle, nil
		},
		CreateBundleEventFunc: func(ctx context.Context, event *models.Event) error {
			createdEvents = append(createdEvents, event)
			return nil
		},
		UpdateContentItemStateFunc: func(ctx context.Context, contentItemID, state string) error {
			for index := range mockContentItems {
				contentItem := mockContentItems[index]

				if contentItem.ID == contentItemID {
					updatedState := models.State(state)
					contentItem.State = &updatedState
					return nil
				}
			}

			return errors.New("not found content item")
		},
	}
	mockdatasetAPIClient := datasetAPISDKMock.ClienterMock{
		GetVersionFunc: func(ctx context.Context, headers sdk.Headers, datasetID, editionID, versionID string) (datasetAPIModels.Version, error) {
			version, err := getVersionFunc(ctx, headers, datasetID, editionID, versionID)

			if err != nil {
				return datasetAPIModels.Version{}, nil
			}

			return *version, nil
		},
		PutVersionStateFunc: func(ctx context.Context, headers sdk.Headers, datasetID, editionID, versionID, state string) error {
			version, err := getVersionFunc(ctx, headers, datasetID, editionID, versionID)

			if err != nil {
				return err
			}

			version.State = state
			return nil
		},
	}

	stateMachine := NewStateMachine(ctx, states, transitions, store.Datastore{Backend: mockedDatastore})
	stateMachineBundleAPI := Setup(store.Datastore{Backend: mockedDatastore}, stateMachine, &mockdatasetAPIClient)
	bundle, err := stateMachine.TransitionBundle(ctx, stateMachineBundleAPI, mockBundle, &targetState, &mockAuthData)

	Convey("When TransitionBundle is called with a valid transition and valid bundle", t, func() {
		So(err, ShouldBeNil)
		Convey("Then the bundle should be updated", func() {
			So(mockBundle.State.String(), ShouldEqual, targetState.String())
			So(mockBundle.LastUpdatedBy.Email, ShouldEqual, mockUserID)

			Convey("And the returned bundle should match", func() {
				So(mockBundle, ShouldEqual, bundle)
			})
		})

		contentItemsThatShouldBeUpdated := []*models.ContentItem{mockContentItems[0], mockContentItems[4]}
		contentItemsThatShouldntBeUpdated := []*models.ContentItem{mockContentItems[1], mockContentItems[2], mockContentItems[3]}

		Convey("And the content items should be updated if the state matched", func() {
			for _, contentItem := range contentItemsThatShouldBeUpdated {
				So(contentItem.State.String(), ShouldEqual, targetState.String())
			}

			Convey("And not be updated if the state did not match", func() {
				for _, contentItem := range contentItemsThatShouldntBeUpdated {
					So(contentItem.State.String(), ShouldNotEqual, targetState.String())
				}
			})
		})

		versionsThatShouldBeUpdated := []int{0, 3}
		versionsThatShouldNotBeUpdated := []int{1, 2}

		Convey("And the versions should be updated if the state matched", func() {
			for index := range versionsThatShouldBeUpdated {
				mockVersion := mockVersions[versionsThatShouldBeUpdated[index]]

				So(strings.ToLower(mockVersion.State), ShouldEqual, strings.ToLower(targetState.String()))
			}

			Convey("And not be updated if the state did not match", func() {
				for index := range versionsThatShouldNotBeUpdated {
					mockVersion := mockVersions[versionsThatShouldNotBeUpdated[index]]

					So(strings.ToLower(mockVersion.State), ShouldNotEqual, strings.ToLower(targetState.String()))
				}
			})
		})

		Convey("And events should be created", func() {
			So(createdEvents, ShouldHaveLength, 3)

			validateCreatedEvents(contentItemsThatShouldBeUpdated, createdEvents, mockBundle)
		})
	})
}

func validateCreatedEvents(contentItemsThatShouldBeUpdated []*models.ContentItem, createdEvents []*models.Event, mockBundle *models.Bundle) {
	var bundleEvents []*models.Event
	var contentItemEvents []*models.Event

	expectedContentItems := map[string]*models.ContentItem{
		contentItemsThatShouldBeUpdated[0].ID: contentItemsThatShouldBeUpdated[0],
		contentItemsThatShouldBeUpdated[1].ID: contentItemsThatShouldBeUpdated[1],
	}

	for index := range createdEvents {
		event := createdEvents[index]

		So(event.Action, ShouldEqual, models.ActionUpdate)
		if event.ContentItem == nil {
			bundleEvents = append(bundleEvents, event)
			So(event.Bundle.ID, ShouldEqual, mockBundle.ID)
		} else if event.ContentItem != nil {
			_, exists := expectedContentItems[event.ContentItem.ID]
			So(exists, ShouldBeTrue)
			delete(expectedContentItems, event.ContentItem.ID)
			contentItemEvents = append(contentItemEvents, event)
		} else {
			panic("both bundle and content item were nil in the event")
		}
	}

	So(bundleEvents, ShouldHaveLength, 1)
	So(contentItemEvents, ShouldHaveLength, 2)
}

func TestTransitionBundle_Failure(t *testing.T) {
	fromState := models.BundleStateApproved
	targetState := models.BundleStatePublished

	mockBundle := &models.Bundle{
		ID:    mockBundleID,
		State: fromState,
		LastUpdatedBy: &models.User{
			Email: "email@ons.com",
		},
	}

	mockVersions := []*datasetAPIModels.Version{
		{
			ID:        "valid-version-1",
			Version:   1,
			DatasetID: "dataset-id-1",
			Edition:   "edition-id-1",
			State:     strings.ToLower(mockBundle.State.String()),
		},
		{
			ID:        "invalid-state-version",
			Version:   1,
			DatasetID: "dataset-id-2",
			Edition:   "edition-id-2",
			State:     "some-invalid-state",
		},
		{
			ID:        "valid-version-but-invalid-contentitem-2",
			Version:   10000,
			DatasetID: "dataset-id-100",
			Edition:   "edition-id-20000",
			State:     strings.ToLower(mockBundle.State.String()),
		},
		{
			ID:        "valid-version-3",
			Version:   1,
			DatasetID: "dataset-id-3",
			Edition:   "edition-id-3",
			State:     strings.ToLower(mockBundle.State.String()),
		},
	}

	validContentItemState := models.State(mockBundle.State.String())
	invalidContentItemState := models.State(models.BundleStateDraft)

	mockContentItems := []*models.ContentItem{
		{
			ID:       "valid-content-item",
			BundleID: mockBundleID,
			State:    &validContentItemState,
			Metadata: models.Metadata{
				DatasetID: mockVersions[0].DatasetID,
				EditionID: mockVersions[0].Edition,
				VersionID: mockVersions[0].Version,
			},
		},
		{
			ID:       "invalid-state-content-item",
			BundleID: mockBundleID,
			State:    &invalidContentItemState,
			Metadata: models.Metadata{
				DatasetID: mockVersions[2].DatasetID,
				EditionID: mockVersions[2].Edition,
				VersionID: mockVersions[2].Version,
			},
		},
		{
			ID:       "invalid-version-state-content-item",
			BundleID: mockBundleID,
			State:    &validContentItemState,
			Metadata: models.Metadata{
				DatasetID: mockVersions[1].DatasetID,
				EditionID: mockVersions[1].Edition,
				VersionID: mockVersions[1].Version,
			},
		},
		{
			ID:       "missing-version-content-item",
			BundleID: mockBundleID,
			State:    &validContentItemState,
			Metadata: models.Metadata{
				DatasetID: "does-not-exist-dataset",
				EditionID: "not-found",
				VersionID: 1,
			},
		},
		{
			ID:       "another-valid-content-item",
			BundleID: mockBundleID,
			State:    &validContentItemState,
			Metadata: models.Metadata{
				DatasetID: mockVersions[3].DatasetID,
				EditionID: mockVersions[3].Edition,
				VersionID: mockVersions[3].Version,
			},
		},
	}

	mockAuthData := models.AuthEntityData{
		EntityData: &permissionsSDK.EntityData{
			UserID: mockUserID,
		},
		ServiceToken: mockServiceToken,
	}

	var createdEvents []*models.Event

	ctx := context.Background()

	states := getMockStates()
	transitions := getMockTransitions()

	getVersionFunc := func(_ context.Context, _ sdk.Headers, datasetID, editionID, versionID string) (*datasetAPIModels.Version, error) {
		for index := range mockVersions {
			mockVersion := mockVersions[index]

			mockVersionID := strconv.Itoa(mockVersion.Version)

			if mockVersion.DatasetID == datasetID && mockVersion.Edition == editionID && versionID == mockVersionID {
				return mockVersion, nil
			}
		}

		return nil, errors.New("not found version")
	}

	getBundleContentsFunc := func(ctx context.Context, bundleID string) (*[]models.ContentItem, error) {
		if bundleID == mockBundleID {
			contentItems := make([]models.ContentItem, len(mockContentItems))
			for index := range contentItems {
				contentItems[index] = *mockContentItems[index]
			}
			return &contentItems, nil
		}

		return nil, nil
	}

	updateBundleFunc := func(ctx context.Context, id string, update *models.Bundle) (*models.Bundle, error) {
		if id != mockBundleID {
			return nil, apierrors.ErrBundleNotFound
		}

		mockBundle.State = update.State
		mockBundle.LastUpdatedBy = update.LastUpdatedBy
		mockBundle.ETag = update.ETag

		return mockBundle, nil
	}

	createBundleEventsFunc := func(ctx context.Context, event *models.Event) error {
		createdEvents = append(createdEvents, event)
		return nil
	}

	updateContentItemFunc := func(ctx context.Context, contentItemID, state string) error {
		for index := range mockContentItems {
			contentItem := mockContentItems[index]

			if contentItem.ID == contentItemID {
				updatedState := models.State(state)
				contentItem.State = &updatedState
				return nil
			}
		}

		return errors.New("not found content item")
	}
	mockedDatastore := &storetest.StorerMock{
		GetBundleContentsForBundleFunc: getBundleContentsFunc,
		UpdateBundleFunc:               updateBundleFunc,
		CreateBundleEventFunc:          createBundleEventsFunc,
		UpdateContentItemStateFunc:     updateContentItemFunc,
	}

	mockdatasetAPIClient := datasetAPISDKMock.ClienterMock{
		GetVersionFunc: func(ctx context.Context, headers sdk.Headers, datasetID, editionID, versionID string) (datasetAPIModels.Version, error) {
			version, err := getVersionFunc(ctx, headers, datasetID, editionID, versionID)

			if err != nil {
				return datasetAPIModels.Version{}, nil
			}

			return *version, nil
		},
		PutVersionStateFunc: func(ctx context.Context, headers sdk.Headers, datasetID, editionID, versionID, state string) error {
			version, err := getVersionFunc(ctx, headers, datasetID, editionID, versionID)

			if err != nil {
				return err
			}

			version.State = state
			return nil
		},
	}

	t.Run("When attempting a valid bundle transition state/But an error is returned attempting to get content items", func(t *testing.T) {
		dbError := errors.New("database error")
		mockedDatastore.GetBundleContentsForBundleFunc = func(ctx context.Context, bundleID string) (*[]models.ContentItem, error) {
			return nil, dbError
		}

		stateMachine := NewStateMachine(ctx, states, transitions, store.Datastore{Backend: mockedDatastore})
		stateMachineBundleAPI := Setup(store.Datastore{Backend: mockedDatastore}, stateMachine, &mockdatasetAPIClient)
		bundle, err := stateMachine.TransitionBundle(ctx, stateMachineBundleAPI, mockBundle, &targetState, &mockAuthData)
		Convey("Then", t, func() {
			Convey("the error should be returned", func() {
				So(err, ShouldNotBeNil)

				So(err, ShouldEqual, dbError)
			})

			Convey("And the bundle returned should be nil", func() {
				So(bundle, ShouldBeNil)
			})

			Convey("And the bundle state should not be updated", func() {
				So(mockBundle.State.String(), ShouldNotEqual, targetState.String())
			})
		})
	})

	t.Run("When attempting a valid bundle transition state/But no content items are found", func(t *testing.T) {
		mockedDatastore.GetBundleContentsForBundleFunc = func(ctx context.Context, bundleID string) (*[]models.ContentItem, error) {
			return nil, nil
		}

		stateMachine := NewStateMachine(ctx, states, transitions, store.Datastore{Backend: mockedDatastore})
		stateMachineBundleAPI := Setup(store.Datastore{Backend: mockedDatastore}, stateMachine, &mockdatasetAPIClient)
		bundle, err := stateMachine.TransitionBundle(ctx, stateMachineBundleAPI, mockBundle, &targetState, &mockAuthData)
		Convey("Then", t, func() {
			Convey("Then a not found error should be returned", func() {
				So(err, ShouldNotBeNil)

				So(err, ShouldEqual, apierrors.ErrBundleHasNoContentItems)
			})

			Convey("And the bundle returned should be nil", func() {
				So(bundle, ShouldBeNil)
			})

			Convey("And the bundle state should not be updated", func() {
				So(mockBundle.State.String(), ShouldNotEqual, targetState.String())
			})
		})
	})

	t.Run("When attempting a valid bundle transition state/But an error occurs updating the bundle", func(t *testing.T) {
		mockedDatastore.GetBundleContentsForBundleFunc = getBundleContentsFunc
		updateBundleError := errors.New("update bundle error")
		mockedDatastore.UpdateBundleFunc = func(ctx context.Context, id string, update *models.Bundle) (*models.Bundle, error) {
			return nil, updateBundleError
		}
		stateMachine := NewStateMachine(ctx, states, transitions, store.Datastore{Backend: mockedDatastore})
		stateMachineBundleAPI := Setup(store.Datastore{Backend: mockedDatastore}, stateMachine, &mockdatasetAPIClient)

		bundleInstance := *mockBundle

		bundle, err := stateMachine.TransitionBundle(ctx, stateMachineBundleAPI, &bundleInstance, &targetState, &mockAuthData)
		Convey("Then", t, func() {
			Convey("the error should be returned", func() {
				So(err, ShouldNotBeNil)

				So(err, ShouldEqual, updateBundleError)
			})

			Convey("the bundle returned should be nil", func() {
				So(bundle, ShouldBeNil)
			})

			Convey("And the bundle state should not be updated", func() {
				So(mockBundle.State.String(), ShouldNotEqual, targetState.String())
			})
		})
	})

	t.Run("When attempting a valid bundle transition state/But an error occurs creating the bundle event", func(t *testing.T) {
		mockedDatastore.GetBundleContentsForBundleFunc = getBundleContentsFunc
		mockedDatastore.UpdateBundleFunc = updateBundleFunc

		createEventError := errors.New("create event error")

		mockedDatastore.CreateBundleEventFunc = func(ctx context.Context, event *models.Event) error {
			return createEventError
		}

		stateMachine := NewStateMachine(ctx, states, transitions, store.Datastore{Backend: mockedDatastore})
		stateMachineBundleAPI := Setup(store.Datastore{Backend: mockedDatastore}, stateMachine, &mockdatasetAPIClient)

		bundleInstance := *mockBundle
		bundle, err := stateMachine.TransitionBundle(ctx, stateMachineBundleAPI, &bundleInstance, &targetState, &mockAuthData)
		Convey("Then", t, func() {
			Convey("the error should be returned", func() {
				So(err, ShouldNotBeNil)

				So(err, ShouldEqual, createEventError)
			})

			Convey("the bundle returned should be nil", func() {
				So(bundle, ShouldBeNil)
			})

			Convey("And the bundle state should be updated", func() {
				So(mockBundle.State.String(), ShouldEqual, targetState.String())
			})
>>>>>>> 8349dcd6
		})
	})
}<|MERGE_RESOLUTION|>--- conflicted
+++ resolved
@@ -283,7 +283,6 @@
 			So(err.Error(), ShouldEqual, "bundle state must be DRAFT when creating a new bundle")
 		})
 	})
-<<<<<<< HEAD
 
 	Convey("When transitioning from 'PUBLISHED' to nil", t, func() {
 		err := stateMachine.Transition(ctx, stateMachineBundleAPI, currentBundleWithStatePublished, nil)
@@ -291,7 +290,8 @@
 		Convey("Then the transition should fail", func() {
 			So(err, ShouldNotBeNil)
 			So(err.Error(), ShouldEqual, "cannot update a published bundle")
-=======
+		})
+	})
 }
 
 func TestIsValidTransition(t *testing.T) {
@@ -957,7 +957,6 @@
 			Convey("And the bundle state should be updated", func() {
 				So(mockBundle.State.String(), ShouldEqual, targetState.String())
 			})
->>>>>>> 8349dcd6
 		})
 	})
 }