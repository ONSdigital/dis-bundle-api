package models

import (
	"encoding/json"
	"fmt"
	"io"

	errs "github.com/ONSdigital/dis-bundle-api/apierrors"
)

// Error represents the details of a specific error
type Error struct {
	Code        *Code   `bson:"code,omitempty"        json:"code,omitempty"`
	Description string  `bson:"description,omitempty" json:"description,omitempty"`
	Source      *Source `bson:"source,omitempty"      json:"source,omitempty"`
}

// ErrorList represents a list of errors
type ErrorList struct {
	Errors *[]Error `bson:"errors,omitempty" json:"errors,omitempty"`
}

// Source represents the details of which field or parameter the error relates to. Used to return validation errors to 4xx requests. Only one of the properties below can be returned in any single error.
type Source struct {
	Field     string `bson:"field,omitempty"     json:"field,omitempty"`
	Parameter string `bson:"parameter,omitempty" json:"parameter,omitempty"`
<<<<<<< HEAD
	Header    string `bson:"header,omitempty" json:"header,omitempty"`
}

// Code enum representing the error code
type Code string

// Define possible values for the Code enum
const (
	CodeInternalServerError Code = "internal_server_error"
	CodeNotFound            Code = "not_found"
	CodeBadRequest          Code = "bad_request"
	CodeUnauthorized        Code = "unauthorized"
	CodeForbidden           Code = "forbidden"
	CodeConflict            Code = "conflict"
	JSONMarshalError        Code = "JSONMarshalError"
	JSONUnmarshalError      Code = "JSONUnmarshalError"
	WriteResponseError      Code = "WriteResponseError"
)

// IsValid validates that the Code is a valid enum value
func (c Code) IsValid() bool {
	switch c {
	case CodeInternalServerError, CodeNotFound, CodeBadRequest, CodeUnauthorized, CodeForbidden, CodeConflict:
		return true
	default:
		return false
	}
}

// String returns the string value of the Code
func (c Code) String() string {
	return string(c)
}

// MarshalJSON marshals the Code to JSON
func (c Code) MarshalJSON() ([]byte, error) {
	if !c.IsValid() {
		return nil, fmt.Errorf("invalid Code: %s", c)
	}
	return json.Marshal(string(c))
}

// UnmarshalJSON unmarshals a string to Code
func (c *Code) UnmarshalJSON(data []byte) error {
	var str string
	if err := json.Unmarshal(data, &str); err != nil {
		return err
	}
	converted := Code(str)
	if !converted.IsValid() {
		return fmt.Errorf("invalid Code: %s", str)
	}
	*c = converted
	return nil
=======
	Header    string `bson:"header,omitempty"    json:"header,omitempty"`
>>>>>>> 5daca013
}

func CreateError(reader io.Reader) (*Error, error) {
	b, err := io.ReadAll(reader)
	if err != nil {
		return nil, errs.ErrUnableToReadMessage
	}

	var errorObj Error

	err = json.Unmarshal(b, &errorObj)
	if err != nil {
		return nil, errs.ErrUnableToParseJSON
	}

	return &errorObj, nil
}

func ValidateError(e *Error) error {
	if e == nil {
		return fmt.Errorf("error cannot be nil")
	}

	if e.Code != nil && !e.Code.IsValid() {
		return fmt.Errorf("invalid error code: %s", e.Code.String())
	}

	err := fmt.Errorf("only one of Source.Field, Source.Parameter, Source.Header can be set")
	if e.Source != nil {
		count := 0
		if e.Source.Field != "" {
			count++
		}
		if e.Source.Parameter != "" {
			count++
		}
		if e.Source.Header != "" {
			count++
		}
		if count > 1 {
			return err
		}
	}
	return nil
}

// Code enum representing the error code
type Code string

// Define possible values for the Code enum
const (
	CodeInternalServerError Code = "internal_server_error"
	CodeNotFound            Code = "not_found"
	CodeBadRequest          Code = "bad_request"
	CodeUnauthorized        Code = "unauthorized"
	CodeForbidden           Code = "forbidden"
	CodeConflict            Code = "conflict"
)

// IsValid validates that the Code is a valid enum value
func (c Code) IsValid() bool {
	switch c {
	case CodeInternalServerError, CodeNotFound, CodeBadRequest, CodeUnauthorized, CodeForbidden, CodeConflict:
		return true
	default:
		return false
	}
}

// String returns the string value of the Code
func (c Code) String() string {
	return string(c)
}<|MERGE_RESOLUTION|>--- conflicted
+++ resolved
@@ -24,64 +24,7 @@
 type Source struct {
 	Field     string `bson:"field,omitempty"     json:"field,omitempty"`
 	Parameter string `bson:"parameter,omitempty" json:"parameter,omitempty"`
-<<<<<<< HEAD
-	Header    string `bson:"header,omitempty" json:"header,omitempty"`
-}
-
-// Code enum representing the error code
-type Code string
-
-// Define possible values for the Code enum
-const (
-	CodeInternalServerError Code = "internal_server_error"
-	CodeNotFound            Code = "not_found"
-	CodeBadRequest          Code = "bad_request"
-	CodeUnauthorized        Code = "unauthorized"
-	CodeForbidden           Code = "forbidden"
-	CodeConflict            Code = "conflict"
-	JSONMarshalError        Code = "JSONMarshalError"
-	JSONUnmarshalError      Code = "JSONUnmarshalError"
-	WriteResponseError      Code = "WriteResponseError"
-)
-
-// IsValid validates that the Code is a valid enum value
-func (c Code) IsValid() bool {
-	switch c {
-	case CodeInternalServerError, CodeNotFound, CodeBadRequest, CodeUnauthorized, CodeForbidden, CodeConflict:
-		return true
-	default:
-		return false
-	}
-}
-
-// String returns the string value of the Code
-func (c Code) String() string {
-	return string(c)
-}
-
-// MarshalJSON marshals the Code to JSON
-func (c Code) MarshalJSON() ([]byte, error) {
-	if !c.IsValid() {
-		return nil, fmt.Errorf("invalid Code: %s", c)
-	}
-	return json.Marshal(string(c))
-}
-
-// UnmarshalJSON unmarshals a string to Code
-func (c *Code) UnmarshalJSON(data []byte) error {
-	var str string
-	if err := json.Unmarshal(data, &str); err != nil {
-		return err
-	}
-	converted := Code(str)
-	if !converted.IsValid() {
-		return fmt.Errorf("invalid Code: %s", str)
-	}
-	*c = converted
-	return nil
-=======
 	Header    string `bson:"header,omitempty"    json:"header,omitempty"`
->>>>>>> 5daca013
 }
 
 func CreateError(reader io.Reader) (*Error, error) {
@@ -139,6 +82,9 @@
 	CodeUnauthorized        Code = "unauthorized"
 	CodeForbidden           Code = "forbidden"
 	CodeConflict            Code = "conflict"
+	JSONMarshalError        Code = "JSONMarshalError"
+	JSONUnmarshalError      Code = "JSONUnmarshalError"
+	WriteResponseError      Code = "WriteResponseError"
 )
 
 // IsValid validates that the Code is a valid enum value
