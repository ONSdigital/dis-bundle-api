--- conflicted
+++ resolved
@@ -142,7 +142,6 @@
 
 			Convey("Then it should return an error indicating the missing fields", func() {
 				So(err, ShouldNotBeNil)
-<<<<<<< HEAD
 				So(err[0].Source.Field, ShouldEqual, "/id")
 				So(err[1].Source.Field, ShouldEqual, "/bundle_type")
 				So(err[2].Source.Field, ShouldEqual, "/created_by/email")
@@ -150,9 +149,6 @@
 				So(err[4].Source.Field, ShouldEqual, "/preview_teams")
 				So(err[5].Source.Field, ShouldEqual, "/title")
 				So(err[6].Source.Field, ShouldEqual, "/managed_by")
-=======
-				So(err.Error(), ShouldEqual, "missing mandatory fields: [id bundle_type created_by.email last_updated_by.email preview_teams title managed_by e_tag]")
->>>>>>> 0f19ec99
 			})
 		})
 	})
