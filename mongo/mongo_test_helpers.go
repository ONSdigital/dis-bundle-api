--- conflicted
+++ resolved
@@ -11,8 +11,6 @@
 	"go.mongodb.org/mongo-driver/bson"
 	"go.mongodb.org/mongo-driver/mongo"
 	"go.mongodb.org/mongo-driver/mongo/options"
-<<<<<<< HEAD
-=======
 )
 
 var (
@@ -21,7 +19,6 @@
 		"bundle_events",
 		"bundle_contents",
 	}
->>>>>>> 3253a3d7
 )
 
 // getTestMongoDB initializes a MongoDB connection for use in tests
@@ -60,11 +57,7 @@
 	}
 }
 
-<<<<<<< HEAD
-func SetupIndexes(ctx context.Context, mimServer *mim.Server, dbName, collectionName string) error {
-=======
 func SetupIndexes(ctx context.Context, mimServer *mim.Server, dbName string, collectionNames []string) error {
->>>>>>> 3253a3d7
 	client, err := mongo.Connect(ctx, options.Client().ApplyURI(mimServer.URI()))
 	if err != nil {
 		return err
@@ -76,18 +69,6 @@
 		}
 	}(client, ctx)
 
-<<<<<<< HEAD
-	collection := client.Database(dbName).Collection(collectionName)
-
-	indexModel := mongo.IndexModel{
-		Keys:    bson.M{"id": 1},
-		Options: options.Index().SetUnique(true),
-	}
-
-	_, err = collection.Indexes().CreateOne(ctx, indexModel)
-	if err != nil {
-		return err
-=======
 	for _, collectionName := range collectionNames {
 		collection := client.Database(dbName).Collection(collectionName)
 
@@ -100,7 +81,6 @@
 		if err != nil {
 			return err
 		}
->>>>>>> 3253a3d7
 	}
 
 	return nil
