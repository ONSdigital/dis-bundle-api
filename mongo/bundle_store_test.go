package mongo

import (
	"context"
	"testing"
	"time"

	"github.com/ONSdigital/dis-bundle-api/apierrors"
	"github.com/ONSdigital/dis-bundle-api/config"
	"github.com/ONSdigital/dis-bundle-api/models"
	. "github.com/smartystreets/goconvey/convey"
	"go.mongodb.org/mongo-driver/bson"
)

func setupBundleTestData(ctx context.Context, mongo *Mongo) error {
	if err := mongo.Connection.DropDatabase(ctx); err != nil {
		return err
	}

	now := time.Now()
	oneDayFromNow := now.Add(24 * time.Hour)
	twoDaysFromNow := now.Add(48 * time.Hour)
	draft := models.BundleStateDraft

	bundles := []*models.Bundle{
		{
			ID:            "bundle1",
			BundleType:    models.BundleTypeScheduled,
			CreatedBy:     &models.User{Email: "user1@ons.gov.uk"},
			CreatedAt:     &now,
			LastUpdatedBy: &models.User{Email: "user1@ons.gov.uk"},
			PreviewTeams:  &[]models.PreviewTeam{{ID: "team1"}, {ID: "team2"}},
			ScheduledAt:   &oneDayFromNow,
			State:         &draft,
			Title:         "Scheduled Bundle 1",
			UpdatedAt:     &now,
			ManagedBy:     models.ManagedByDataAdmin,
		},
		{
			ID:            "bundle2",
			BundleType:    models.BundleTypeManual,
			CreatedBy:     &models.User{Email: "user2@ons.gov.uk"},
			CreatedAt:     &now,
			LastUpdatedBy: &models.User{Email: "user2@ons.gov.uk"},
			PreviewTeams:  &[]models.PreviewTeam{{ID: "team3"}},
			ScheduledAt:   &twoDaysFromNow,
			State:         &draft,
			Title:         "Manual Bundle 2",
			UpdatedAt:     &now,
			ManagedBy:     models.ManagedByWagtail,
		},
	}

	for _, b := range bundles {
		if err := mongo.CreateBundle(ctx, b); err != nil {
			return err
		}
	}

	return nil
}

func TestListBundles_Success(t *testing.T) {
	ctx := context.Background()

	Convey("Given the db connection is initialized correctly", t, func() {
		mongodb, _, err := getTestMongoDB(ctx)
		So(err, ShouldBeNil)

		err = setupBundleTestData(ctx, mongodb)
		So(err, ShouldBeNil)

		Convey("When ListBundles is called", func() {
			bundles, totalCount, err := mongodb.ListBundles(ctx, 0, 10)

			Convey("Then it should return the correct bundles and total count", func() {
				So(err, ShouldBeNil)
				So(totalCount, ShouldEqual, 2)
				So(len(bundles), ShouldEqual, 2)

				So(bundles[0].ID, ShouldEqual, "bundle1")
				So(bundles[0].BundleType, ShouldEqual, models.BundleTypeScheduled)
				So(bundles[1].ID, ShouldEqual, "bundle2")
				So(bundles[1].BundleType, ShouldEqual, models.BundleTypeManual)
			})
		})
	})
}

func TestListBundles_Failure(t *testing.T) {
	ctx := context.Background()

	Convey("Given the db connection is initialized correctly", t, func() {
		mongodb, _, err := getTestMongoDB(ctx)
		So(err, ShouldBeNil)

		err = setupBundleTestData(ctx, mongodb)
		So(err, ShouldBeNil)

		Convey("When ListBundles is called and the connection fails", func() {
			mongodb.Connection.Close(ctx)
			bundles, totalCount, err := mongodb.ListBundles(ctx, 0, 10)

			Convey("Then it should return an error and no bundles", func() {
				So(err, ShouldNotBeNil)
				So(bundles, ShouldBeEmpty)
				So(totalCount, ShouldEqual, 0)
			})
		})
	})
}

func TestBuildListBundlesQuery(t *testing.T) {
	t.Parallel()

	Convey("When we call buildListBundlesQuery", t, func() {
		filter, sort := buildListBundlesQuery()

		Convey("Then it should return an empty filter and sort by updated_at descending", func() {
			expectedFilter := bson.M{}
			expectedSort := bson.M{"updated_at": -1}

			So(filter, ShouldResemble, expectedFilter)
			So(sort, ShouldResemble, expectedSort)
		})
	})
}

func TestGetBundle_Success(t *testing.T) {
	ctx := context.Background()

	Convey("Given the db connection is initialized correctly", t, func() {
		mongodb, _, err := getTestMongoDB(ctx)
		So(err, ShouldBeNil)

		err = setupBundleTestData(ctx, mongodb)
		So(err, ShouldBeNil)

		Convey("When GetBundle is called with an existing bundle ID", func() {
			bundle, err := mongodb.GetBundle(ctx, "bundle1")

			Convey("Then it should return the correct bundle without error", func() {
				So(err, ShouldBeNil)
				So(bundle.ID, ShouldEqual, "bundle1")
			})
		})
	})
}

func TestGetBundle_Failure(t *testing.T) {
	ctx := context.Background()

	Convey("Given the db connection is initialized correctly", t, func() {
		mongodb, _, err := getTestMongoDB(ctx)
		So(err, ShouldBeNil)

		err = setupBundleTestData(ctx, mongodb)
		So(err, ShouldBeNil)

		Convey("When GetBundle is called with a non-existent bundle ID", func() {
			_, err := mongodb.GetBundle(ctx, "non-existent-id")

			Convey("Then it should return a bundle not found error", func() {
				So(err, ShouldEqual, apierrors.ErrBundleNotFound)
			})
		})

		Convey("When GetBundle is called and the connection fails", func() {
			mongodb.Connection.Close(ctx)
			_, err := mongodb.GetBundle(ctx, "bundle1")

			Convey("Then it should return an error", func() {
				So(err, ShouldNotBeNil)
				So(err, ShouldNotEqual, apierrors.ErrBundleNotFound)
			})
		})
	})
}

func TestBuildGetBundleQuery(t *testing.T) {
	t.Parallel()

	Convey("Given a bundle ID", t, func() {
		bundleID := "abc123"

		Convey("When we call buildGetBundleQuery", func() {
			query := buildGetBundleQuery(bundleID)

			Convey("Then it should return a query with the correct ID", func() {
				expected := bson.M{"id": bundleID}
				So(query, ShouldResemble, expected)
			})
		})
	})
}

func TestCreateBundle_Success(t *testing.T) {
	ctx := context.Background()

	Convey("Given the db connection is initialized correctly", t, func() {
		mongodb, _, err := getTestMongoDB(ctx)
		So(err, ShouldBeNil)

		err = setupBundleTestData(ctx, mongodb)
		So(err, ShouldBeNil)

		Convey("When CreateBundle is called with a new bundle", func() {
			newBundle := &models.Bundle{
				ID:           "NewBundle",
				BundleType:   models.BundleTypeManual,
				PreviewTeams: &[]models.PreviewTeam{{ID: "team1"}, {ID: "team2"}},
				Title:        "New Bundle",
				ManagedBy:    models.ManagedByWagtail,
			}
			err = mongodb.CreateBundle(ctx, newBundle)

			Convey("Then it should create the bundle without error", func() {
				So(err, ShouldBeNil)

				returnedBundle, err := mongodb.GetBundle(ctx, "NewBundle")
				So(err, ShouldBeNil)
				So(returnedBundle.ID, ShouldEqual, "NewBundle")
				So(returnedBundle.BundleType, ShouldEqual, models.BundleTypeManual)
				So(returnedBundle.PreviewTeams, ShouldResemble, &[]models.PreviewTeam{{ID: "team1"}, {ID: "team2"}})
				So(returnedBundle.Title, ShouldEqual, "New Bundle")
				So(returnedBundle.ManagedBy, ShouldEqual, models.ManagedByWagtail)
			})
		})
	})
}

func TestCreateBundle_Failure(t *testing.T) {
	ctx := context.Background()

	Convey("Given the db connection is initialized correctly", t, func() {
		mongodb, mimServer, err := getTestMongoDB(ctx)
		So(err, ShouldBeNil)

		err = setupBundleTestData(ctx, mongodb)
		So(err, ShouldBeNil)

		cfg, err := config.Get()
		So(err, ShouldBeNil)

<<<<<<< HEAD
		err = SetupIndexes(ctx, mimServer, cfg.Database, cfg.Collections[config.BundlesCollection])
=======
		err = SetupIndexes(ctx, mimServer, cfg.Database, collectionNames)
>>>>>>> 3253a3d7
		So(err, ShouldBeNil)

		Convey("When CreateBundle is called with an existing bundle ID", func() {
			existingBundle := &models.Bundle{
				ID:         "bundle1",
				BundleType: models.BundleTypeScheduled,
			}
			err = mongodb.CreateBundle(ctx, existingBundle)

			Convey("Then it should return a duplicate key error", func() {
				So(err, ShouldNotBeNil)
				So(err.Error(), ShouldContainSubstring, "duplicate key error")
			})
		})

		Convey("When CreateBundle is called and the connection fails", func() {
			mongodb.Connection.Close(ctx)
			newBundle := &models.Bundle{ID: "NewBundleFailure"}
			err = mongodb.CreateBundle(ctx, newBundle)

			Convey("Then it should return an error", func() {
				So(err, ShouldNotBeNil)
			})
		})
	})
}

func TestUpdateBundle_Success(t *testing.T) {
	ctx := context.Background()

	Convey("Given the db connection is initialized correctly", t, func() {
		mongodb, _, err := getTestMongoDB(ctx)
		So(err, ShouldBeNil)

		err = setupBundleTestData(ctx, mongodb)
		So(err, ShouldBeNil)

		Convey("When UpdateBundle is called with an existing bundle ID", func() {
			bundleUpdate := &models.Bundle{
				Title:     "Updated Bundle",
				ManagedBy: models.ManagedByWagtail,
			}
			updatedBundle, err := mongodb.UpdateBundle(ctx, "bundle1", bundleUpdate)

			Convey("Then it should update the bundle without error", func() {
				So(err, ShouldBeNil)
				So(updatedBundle.Title, ShouldEqual, bundleUpdate.Title)
				So(updatedBundle.ManagedBy, ShouldEqual, bundleUpdate.ManagedBy)
			})
		})
	})
}

func TestUpdateBundle_Failure(t *testing.T) {
	ctx := context.Background()

	Convey("Given the db connection is initialized correctly", t, func() {
		mongodb, _, err := getTestMongoDB(ctx)
		So(err, ShouldBeNil)

		err = setupBundleTestData(ctx, mongodb)
		So(err, ShouldBeNil)

		Convey("When UpdateBundle is called with a non-existent bundle ID", func() {
			bundleUpdate := &models.Bundle{
				Title:     "Non-existent Bundle Update",
				ManagedBy: models.ManagedByWagtail,
			}
			returnedBundle, err := mongodb.UpdateBundle(ctx, "non-existent-id", bundleUpdate)

			Convey("Then it should return a bundle not found error", func() {
				So(returnedBundle, ShouldBeNil)
				So(err, ShouldEqual, apierrors.ErrBundleNotFound)
			})
		})

		Convey("When UpdateBundle is called and the connection fails", func() {
			mongodb.Connection.Close(ctx)
			bundleUpdate := &models.Bundle{Title: "Connection Failure Update"}
			_, err := mongodb.UpdateBundle(ctx, "bundle1", bundleUpdate)

			Convey("Then it should return an error", func() {
				So(err, ShouldNotBeNil)
				So(err, ShouldNotEqual, apierrors.ErrBundleNotFound)
			})
		})
	})
}

func TestDeleteBundle_Success(t *testing.T) {
	ctx := context.Background()

	Convey("Given the db connection is initialized correctly", t, func() {
		mongodb, _, err := getTestMongoDB(ctx)
		So(err, ShouldBeNil)

		err = setupBundleTestData(ctx, mongodb)
		So(err, ShouldBeNil)

		Convey("When DeleteBundle is called with an existing bundle ID", func() {
			err = mongodb.DeleteBundle(ctx, "bundle1")

			Convey("Then it should delete the bundle without error", func() {
				So(err, ShouldBeNil)

				_, err := mongodb.GetBundle(ctx, "bundle1")
				So(err, ShouldEqual, apierrors.ErrBundleNotFound)
			})
		})
	})
}

func TestDeleteBundle_Failure(t *testing.T) {
	ctx := context.Background()

	Convey("Given the db connection is initialized correctly", t, func() {
		mongodb, _, err := getTestMongoDB(ctx)
		So(err, ShouldBeNil)

		err = setupBundleTestData(ctx, mongodb)
		So(err, ShouldBeNil)

		Convey("When DeleteBundle is called with a non-existent bundle ID", func() {
			err := mongodb.DeleteBundle(ctx, "non-existent-id")

			Convey("Then it should return a bundle not found error", func() {
				So(err, ShouldEqual, apierrors.ErrBundleNotFound)
			})
		})

		Convey("When DeleteBundle is called and the connection fails", func() {
			mongodb.Connection.Close(ctx)
			err := mongodb.DeleteBundle(ctx, "bundle1")

			Convey("Then it should return an error", func() {
				So(err, ShouldNotBeNil)
				So(err, ShouldNotEqual, apierrors.ErrBundleNotFound)
			})
		})
	})
}

// Test GetBundleByTitle
func TestGetBundleByTitle_Success(t *testing.T) {
	ctx := context.Background()

	Convey("Given the db connection is initialized correctly", t, func() {
		mongodb, _, err := getTestMongoDB(ctx)
		So(err, ShouldBeNil)

		err = setupBundleTestData(ctx, mongodb)
		So(err, ShouldBeNil)

		Convey("When GetBundleByTitle is called with an existing bundle title", func() {
			bundle, err := mongodb.GetBundleByTitle(ctx, "Scheduled Bundle 1")

			Convey("Then it should return the correct bundle without error", func() {
				So(err, ShouldBeNil)
				So(bundle.ID, ShouldEqual, "bundle1")
				So(bundle.Title, ShouldEqual, "Scheduled Bundle 1")
			})
		})
	})
}

func TestGetBundleByTitle_Failure(t *testing.T) {
	ctx := context.Background()

	Convey("Given the db connection is initialized correctly", t, func() {
		mongodb, _, err := getTestMongoDB(ctx)
		So(err, ShouldBeNil)

		err = setupBundleTestData(ctx, mongodb)
		So(err, ShouldBeNil)

		Convey("When GetBundleByTitle is called with a non-existent bundle title", func() {
			_, err := mongodb.GetBundleByTitle(ctx, "non-existent-title")

			Convey("Then it should return a bundle not found error", func() {
				So(err, ShouldEqual, apierrors.ErrBundleNotFound)
			})
		})

		Convey("When GetBundleByTitle is called and the connection fails", func() {
			mongodb.Connection.Close(ctx)
			_, err := mongodb.GetBundleByTitle(ctx, "Scheduled Bundle 1")

			Convey("Then it should return an error", func() {
				So(err, ShouldNotBeNil)
				So(err, ShouldNotEqual, apierrors.ErrBundleNotFound)
			})
		})
	})
}<|MERGE_RESOLUTION|>--- conflicted
+++ resolved
@@ -242,11 +242,7 @@
 		cfg, err := config.Get()
 		So(err, ShouldBeNil)
 
-<<<<<<< HEAD
-		err = SetupIndexes(ctx, mimServer, cfg.Database, cfg.Collections[config.BundlesCollection])
-=======
 		err = SetupIndexes(ctx, mimServer, cfg.Database, collectionNames)
->>>>>>> 3253a3d7
 		So(err, ShouldBeNil)
 
 		Convey("When CreateBundle is called with an existing bundle ID", func() {
