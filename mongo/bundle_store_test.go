package mongo

import (
	"context"
	"testing"
	"time"

	"github.com/ONSdigital/dis-bundle-api/apierrors"
	"github.com/ONSdigital/dis-bundle-api/models"
	. "github.com/smartystreets/goconvey/convey"
	"go.mongodb.org/mongo-driver/bson"
)

func TestMongoCRUD(t *testing.T) {
	var (
		ctx = context.Background()
		now = time.Now()
	)

	Convey("Given the db connection is initialized correctly", t, func() {
		mongodb, err := getTestMongoDB(ctx)
		So(err, ShouldBeNil)

		if err := setupBundleTestData(ctx, mongodb); err != nil {
			t.Fatalf("failed to insert test data, skipping tests: %v", err)
		}

		// GetBundle
		Convey("When GetBundle is called", func() {
			Convey("And the bundle is fetched successfully", func() {
				returnedBundle, err := mongodb.GetBundle(ctx, "bundle1")

				Convey("Then the bundle is returned without error", func() {
					So(err, ShouldBeNil)
					So(returnedBundle.BundleType, ShouldEqual, models.BundleTypeScheduled)
				})
			})

			Convey("And the bundle is not found", func() {
				Convey("Then a bundle not found error is returned", func() {
					_, err := mongodb.GetBundle(ctx, "bundle-not-exist")
					So(err, ShouldEqual, apierrors.ErrBundleNotFound)
				})
			})

			Convey("And GetBundle returns a generic error", func() {
				mongodb.Connection.DropDatabase(ctx)

				Convey("Then an error is returned", func() {
					_, err := mongodb.GetBundle(ctx, "bundle1")
					So(err, ShouldNotBeNil)
				})
			})
		})

		// ListBundles
		Convey("When ListBundles is called", func() {
			Convey("And the bundles list is fetched successfully", func() {
				bundlesList, TotalCount, err := mongodb.ListBundles(ctx, 0, 10)

				Convey("Then the bundles are returned without error", func() {
					So(err, ShouldBeNil)
					So(TotalCount, ShouldEqual, 2)
					So(len(bundlesList), ShouldEqual, 2)

					So(bundlesList[0].ID, ShouldEqual, "bundle1")
					So(bundlesList[1].ID, ShouldEqual, "bundle2")
				})
			})

			Convey("And ListBundles returns an error", func() {
				mongodb.Connection.Close(ctx)

				Convey("Then an error is returned", func() {
					_, _, err := mongodb.ListBundles(ctx, 0, 10)
					So(err, ShouldNotBeNil)
				})
			})
		})

		// Create Bundle
		Convey("When CreateBundle is called", func() {
			Convey("And the bundle is created successfully", func() {
				myBundle := models.Bundle{
					ID:         "bundle3",
					BundleType: "scheduled",
				}
				err = mongodb.CreateBundle(ctx, &myBundle)

				Convey("Then the bundle is created without error", func() {
					So(err, ShouldBeNil)
					_, err := mongodb.GetBundle(ctx, "bundle3")
					So(err, ShouldBeNil)
				})
			})

			Convey("And CreateBundle returns an error", func() {
				b := &models.Bundle{ID: "bundle1"}
				err := mongodb.CreateBundle(ctx, b) // ID already exists

				Convey("Then an error is returned", func() {
					So(err, ShouldNotBeNil)
					So(err.Error(), ShouldContainSubstring, "duplicate key error")
				})
			})
		})

		// Update Bundle
		Convey("When UpdateBundle is called", func() {
			Convey("And the bundle is updated successfully", func() {
				myBundle := models.Bundle{
					BundleType: models.BundleTypeManual,
					CreatedAt:  &now,
				}
				updatedBundle, err := mongodb.UpdateBundle(ctx, "bundle1", &myBundle)
				So(err, ShouldBeNil)

				Convey("Then the bundle is updated without error", func() {
					So(updatedBundle.BundleType, ShouldEqual, myBundle.BundleType)
				})
			})

			Convey("And UpdateBundle returns an error", func() {
				myBundle := models.Bundle{
					BundleType: models.BundleTypeManual,
					CreatedAt:  &now,
				}
				mongodb.Connection.Close(ctx)
				_, err := mongodb.UpdateBundle(ctx, "bundle1", &myBundle)

				Convey("Then an error is returned", func() {
					So(err, ShouldNotBeNil)
				})
			})
		})

		// Delete Bundle
		Convey("When DeleteBundle is called", func() {
			Convey("And the bundle is deleted successfully", func() {
				err = mongodb.DeleteBundle(ctx, "bundle1")
				So(err, ShouldBeNil)

				Convey("Then the bundle should not be found", func() {
					_, err = mongodb.GetBundle(ctx, "bundle1")
					So(err, ShouldResemble, apierrors.ErrBundleNotFound)
				})
			})

			Convey("And we try to delete a non-existent bundle", func() {
				err := mongodb.DeleteBundle(ctx, "non-existent-id")

				Convey("Then a bundle not found error is returned", func() {
					So(err, ShouldResemble, apierrors.ErrBundleNotFound)
				})
			})

			Convey("And DeleteBundle returns a generic error", func() {
				mongodb.Connection.Close(ctx)
				err := mongodb.DeleteBundle(ctx, "bundle1")

				Convey("Then an error is returned", func() {
					So(err, ShouldNotBeNil)
				})
			})
		})
	})
}

func setupBundleTestData(ctx context.Context, mongo *Mongo) error {
	if err := mongo.Connection.DropDatabase(ctx); err != nil {
		return err
	}

	now := time.Now()
	oneDayFromNow := now.Add(24 * time.Hour)
	twoDaysFromNow := now.Add(48 * time.Hour)
	draft := models.BundleStateDraft
	bundles := []*models.Bundle{
		{
			ID:            "bundle1",
			BundleType:    models.BundleTypeScheduled,
			CreatedBy:     &models.User{Email: "user1@ons.gov.uk"},
			CreatedAt:     &now,
			LastUpdatedBy: &models.User{Email: "user1@ons.gov.uk"},
			PreviewTeams:  &[]models.PreviewTeam{{ID: "team1"}, {ID: "team2"}},
			ScheduledAt:   &oneDayFromNow, // 1 day from now
			State:         &draft,
			Title:         "Scheduled Bundle 1",
			UpdatedAt:     &now,
			ManagedBy:     models.ManagedByDataAdmin,
		},
		{
			ID:            "bundle2",
			BundleType:    models.BundleTypeManual,
			CreatedBy:     &models.User{Email: "user2@ons.gov.uk"},
			CreatedAt:     &now,
			LastUpdatedBy: &models.User{Email: "user2@ons.gov.uk"},
			PreviewTeams:  &[]models.PreviewTeam{{ID: "team3"}},
			ScheduledAt:   &twoDaysFromNow, // 2 days from now
			State:         &draft,
			Title:         "Manual Bundle 2",
			UpdatedAt:     &now,
			ManagedBy:     models.ManagedByWagtail,
		},
	}

	for _, b := range bundles {
		if err := mongo.CreateBundle(ctx, b); err != nil {
			return err
		}
	}

	return nil
}

func TestBuildListBundlesQuery(t *testing.T) {
	t.Parallel()

	Convey("When we call buildListBundlesQuery", t, func() {
		filter, sort := buildListBundlesQuery()

<<<<<<< HEAD
		expectedFilter := bson.M{}
		expectedSort := bson.M{"updated_at": -1}
=======
		Convey("Then it should return the expected filter", func() {
			expectedFilter := bson.M{}
			expectedSort := bson.M{"_id": 1}
>>>>>>> 5daca013

			So(filter, ShouldResemble, expectedFilter)
			So(sort, ShouldResemble, expectedSort)
		})
	})
}

func TestBuildGetBundleQuery(t *testing.T) {
	t.Parallel()

	Convey("Given a bundle ID", t, func() {
		bundleID := "abc123"

		Convey("When we call buildGetBundleQuery", func() {
			query := buildGetBundleQuery(bundleID)

			Convey("Then it should return a query with the correct ID", func() {
				expected := bson.M{"_id": bundleID}
				So(query, ShouldResemble, expected)
			})
		})
	})
}<|MERGE_RESOLUTION|>--- conflicted
+++ resolved
@@ -219,19 +219,13 @@
 	Convey("When we call buildListBundlesQuery", t, func() {
 		filter, sort := buildListBundlesQuery()
 
-<<<<<<< HEAD
 		expectedFilter := bson.M{}
 		expectedSort := bson.M{"updated_at": -1}
-=======
-		Convey("Then it should return the expected filter", func() {
-			expectedFilter := bson.M{}
-			expectedSort := bson.M{"_id": 1}
->>>>>>> 5daca013
-
-			So(filter, ShouldResemble, expectedFilter)
-			So(sort, ShouldResemble, expectedSort)
-		})
+
+		So(filter, ShouldResemble, expectedFilter)
+		So(sort, ShouldResemble, expectedSort)
 	})
+
 }
 
 func TestBuildGetBundleQuery(t *testing.T) {
