package mongo

import (
	"context"
	"testing"

	"github.com/ONSdigital/dis-bundle-api/apierrors"
	"github.com/ONSdigital/dis-bundle-api/config"
	"github.com/ONSdigital/dis-bundle-api/models"
	. "github.com/smartystreets/goconvey/convey"
)

const (
	Bundle1ID = "bundle1"
)

var (
	stateApproved    = models.StateApproved
	contentsTestData = []*models.ContentItem{
		{
			ID:          "f3ee8348-9956-44e1-9c83-55fd2d7b2fb1",
			BundleID:    Bundle1ID,
			ContentType: models.ContentTypeDataset,
			Metadata: models.Metadata{
				DatasetID: "dataset1",
				EditionID: "2025",
				VersionID: 1,
				Title:     "Test Dataset 1",
			},
			State: &stateApproved,
			Links: models.Links{
				Edit:    "/edit/datasets/dataset1/editions/2025/versions/1",
				Preview: "/preview/datasets/dataset1/editions/2025/versions/1",
			},
		},
		{
			ID:          "af8b48b0-d085-4ea7-8f12-524fa8e6b0a0",
			BundleID:    Bundle1ID,
			ContentType: models.ContentTypeDataset,
			Metadata: models.Metadata{
				DatasetID: "dataset2",
				EditionID: "2025",
				VersionID: 1,
				Title:     "Test Dataset 2",
			},
			State: &stateApproved,
			Links: models.Links{
				Edit:    "/edit/datasets/dataset2/editions/2025/versions/1",
				Preview: "/preview/datasets/dataset2/editions/2025/versions/1",
			},
		},
		{
			ID:          "e784dfe1-2026-421c-a184-0e5a4c551019",
			BundleID:    "bundle2",
			ContentType: models.ContentTypeDataset,
			Metadata: models.Metadata{
				DatasetID: "dataset3",
				EditionID: "2025",
				VersionID: 1,
				Title:     "Test Dataset 3",
			},
			Links: models.Links{
				Edit:    "/edit/datasets/dataset3/editions/2025/versions/1",
				Preview: "/preview/datasets/dataset3/editions/2025/versions/1",
			},
		},
	}
)

func setupBundleContentsTestData(ctx context.Context, mongodb *Mongo) error {
	for _, data := range contentsTestData {
		if _, err := mongodb.Connection.Collection(mongodb.ActualCollectionName(config.BundleContentsCollection)).InsertOne(ctx, data); err != nil {
			return err
		}
	}

	return nil
}

func TestGetContentItemByBundleIDAndContentItemID_Success(t *testing.T) {
	ctx := context.Background()

	Convey("Given the db connection is initialized correctly", t, func() {
		mongodb, _, err := getTestMongoDB(ctx)
		So(err, ShouldBeNil)

		err = setupBundleContentsTestData(ctx, mongodb)
		So(err, ShouldBeNil)

		Convey("When GetContentItemByBundleIDAndContentItemID is called with a valid bundleID and ContentItemID", func() {
			contentItemID := contentsTestData[0].ID
			bundleID := contentsTestData[0].BundleID
			contentItem, err := mongodb.GetContentItemByBundleIDAndContentItemID(ctx, bundleID, contentItemID)

			Convey("Then it returns the content item without error", func() {
				So(err, ShouldBeNil)
				So(contentItem, ShouldNotBeNil)
				So(contentItem, ShouldResemble, contentsTestData[0])
			})
		})
	})
}

func TestGetContentItemByBundleIDAndContentItemID_Failure(t *testing.T) {
	ctx := context.Background()

	Convey("Given the db connection is initialized correctly", t, func() {
		mongodb, _, err := getTestMongoDB(ctx)
		So(err, ShouldBeNil)

		err = setupBundleContentsTestData(ctx, mongodb)
		So(err, ShouldBeNil)

		Convey("When GetContentItemByBundleIDAndContentItemID is called with a non-existent content item ID", func() {
			contentItemID := "non-existent-id"
			bundleID := contentsTestData[0].BundleID
			contentItem, err := mongodb.GetContentItemByBundleIDAndContentItemID(ctx, bundleID, contentItemID)

			Convey("Then it returns a content item not found error", func() {
				So(err, ShouldNotBeNil)
				So(contentItem, ShouldBeNil)
				So(err, ShouldEqual, apierrors.ErrContentItemNotFound)
			})
		})

		Convey("When GetContentItemByBundleIDAndContentItemID is called with a non-existent bundle ID", func() {
			contentItemID := contentsTestData[0].ID
			bundleID := "non-existent-bundle"
			contentItem, err := mongodb.GetContentItemByBundleIDAndContentItemID(ctx, bundleID, contentItemID)

			Convey("Then it returns a content item not found error", func() {
				So(err, ShouldNotBeNil)
				So(contentItem, ShouldBeNil)
				So(err, ShouldEqual, apierrors.ErrContentItemNotFound)
			})
		})

		Convey("When GetContentItemByBundleIDAndContentItemID is called and the connection fails", func() {
			mongodb.Connection.Close(ctx)
			contentItemID := contentsTestData[0].ID
			bundleID := contentsTestData[0].BundleID
			contentItem, err := mongodb.GetContentItemByBundleIDAndContentItemID(ctx, bundleID, contentItemID)

			Convey("Then it returns an error", func() {
				So(err, ShouldNotBeNil)
				So(contentItem, ShouldBeNil)
				So(err, ShouldNotEqual, apierrors.ErrContentItemNotFound)
			})
		})
	})
}

func TestCreateContentItem_Success(t *testing.T) {
	ctx := context.Background()

	Convey("Given the db connection is initialized correctly", t, func() {
		mongodb, _, err := getTestMongoDB(ctx)
		So(err, ShouldBeNil)

		err = setupBundleContentsTestData(ctx, mongodb)
		So(err, ShouldBeNil)

		Convey("When CreateContentItem is called with a valid content item", func() {
			stateApproved := models.StateApproved
			contentItem := &models.ContentItem{
				ID:          "12345678-1234-5678-1234-567812345678",
				BundleID:    "bundle3",
				ContentType: models.ContentTypeDataset,
				Metadata: models.Metadata{
					DatasetID: "dataset4",
					EditionID: "2025",
					VersionID: 1,
					Title:     "Test Dataset 4",
				},
				State: &stateApproved,
				Links: models.Links{
					Edit:    "/edit/datasets/dataset4/editions/2025/versions/1",
					Preview: "/preview/datasets/dataset4/editions/2025/versions/1",
				},
			}

			err := mongodb.CreateContentItem(ctx, contentItem)

			Convey("Then it returns no error", func() {
				So(err, ShouldBeNil)
			})
		})
	})
}

func TestCreateContentItem_Failure(t *testing.T) {
	ctx := context.Background()

	Convey("Given the db connection is initialized correctly", t, func() {
		mongodb, minServer, err := getTestMongoDB(ctx)
		So(err, ShouldBeNil)

		err = SetupIndexes(ctx, minServer)
		So(err, ShouldBeNil)

		err = setupBundleContentsTestData(ctx, mongodb)
		So(err, ShouldBeNil)

		Convey("When CreateContentItem is called with an existing ID", func() {
			stateApproved := models.StateApproved
			contentItem := &models.ContentItem{
				ID:          "f3ee8348-9956-44e1-9c83-55fd2d7b2fb1",
				BundleID:    "bundle3",
				ContentType: models.ContentTypeDataset,
				Metadata: models.Metadata{
					DatasetID: "dataset4",
					EditionID: "2025",
					VersionID: 1,
					Title:     "Test Dataset 4",
				},
				State: &stateApproved,
				Links: models.Links{
					Edit:    "/edit/datasets/dataset4/editions/2025/versions/1",
					Preview: "/preview/datasets/dataset4/editions/2025/versions/1",
				},
			}

			err := mongodb.CreateContentItem(ctx, contentItem)

			Convey("Then it returns an error", func() {
				So(err, ShouldNotBeNil)
				So(err.Error(), ShouldContainSubstring, "duplicate key error")
			})
		})
	})
}

func TestCheckAllBundleContentsAreApproved_Success(t *testing.T) {
	ctx := context.Background()

	Convey("Given the db connection is initialized correctly", t, func() {
		mongodb, _, err := getTestMongoDB(ctx)
		So(err, ShouldBeNil)

		err = setupBundleContentsTestData(ctx, mongodb)
		So(err, ShouldBeNil)

		Convey("When CheckAllBundleContentsAreApproved is called and all contents are approved", func() {
			isApproved, err := mongodb.CheckAllBundleContentsAreApproved(ctx, "bundle1")

			Convey("Then it returns true without error", func() {
				So(err, ShouldBeNil)
				So(isApproved, ShouldBeTrue)
			})
		})

		Convey("When CheckAllBundleContentsAreApproved is called and not all contents are approved", func() {
			isApproved, err := mongodb.CheckAllBundleContentsAreApproved(ctx, "bundle2")

			Convey("Then it returns false without error", func() {
				So(err, ShouldBeNil)
				So(isApproved, ShouldBeFalse)
			})
		})
	})
}

func TestCheckAllBundleContentsAreApproved_Failure(t *testing.T) {
	ctx := context.Background()

	Convey("Given the db connection is initialized correctly", t, func() {
		mongodb, _, err := getTestMongoDB(ctx)
		So(err, ShouldBeNil)

		err = setupBundleContentsTestData(ctx, mongodb)
		So(err, ShouldBeNil)

		Convey("When CheckAllBundleContentsAreApproved is called and the connection is closed", func() {
			mongodb.Connection.Close(ctx)
			_, err := mongodb.CheckAllBundleContentsAreApproved(ctx, "bundle1")

			Convey("Then it returns an error", func() {
				So(err, ShouldNotBeNil)
				So(err.Error(), ShouldContainSubstring, "client is disconnected")
			})
		})
	})
}

func TestCheckContentItemExistsByDatasetEditionVersion_Success(t *testing.T) {
	ctx := context.Background()

	Convey("Given the db connection is initialized correctly", t, func() {
		mongodb, _, err := getTestMongoDB(ctx)
		So(err, ShouldBeNil)

		err = setupBundleContentsTestData(ctx, mongodb)
		So(err, ShouldBeNil)

		Convey("When CheckContentItemExistsByDatasetEditionVersion is called with an existing dataset edition version", func() {
			exists, err := mongodb.CheckContentItemExistsByDatasetEditionVersion(ctx, "dataset1", "2025", 1)

			Convey("Then it returns true without error", func() {
				So(err, ShouldBeNil)
				So(exists, ShouldBeTrue)
			})
		})

		Convey("When CheckContentItemExistsByDatasetEditionVersion is called with a non-existent dataset edition version", func() {
			exists, err := mongodb.CheckContentItemExistsByDatasetEditionVersion(ctx, "dataset4", "2025", 1)

			Convey("Then it returns false without error", func() {
				So(err, ShouldBeNil)
				So(exists, ShouldBeFalse)
			})
		})
	})
}

func TestCheckContentItemExistsByDatasetEditionVersion_Failure(t *testing.T) {
	ctx := context.Background()

	Convey("Given the db connection is initialized correctly", t, func() {
		mongodb, _, err := getTestMongoDB(ctx)
		So(err, ShouldBeNil)

		err = setupBundleContentsTestData(ctx, mongodb)
		So(err, ShouldBeNil)

		Convey("When CheckContentItemExistsByDatasetEditionVersion is called and the connection is closed", func() {
			mongodb.Connection.Close(ctx)
			_, err := mongodb.CheckContentItemExistsByDatasetEditionVersion(ctx, "dataset1", "2025", 1)

			Convey("Then it returns an error", func() {
				So(err, ShouldNotBeNil)
				So(err.Error(), ShouldContainSubstring, "client is disconnected")
			})
		})
	})
}

func TestDeleteContentItem_Success(t *testing.T) {
	ctx := context.Background()

	Convey("Given the db connection is initialized correctly", t, func() {
		mongodb, _, err := getTestMongoDB(ctx)
		So(err, ShouldBeNil)

		err = setupBundleContentsTestData(ctx, mongodb)
		So(err, ShouldBeNil)

		Convey("When DeleteContentItem is called with a valid content item ID", func() {
			contentItemID := contentsTestData[0].ID
			bundleID := contentsTestData[0].BundleID
			err := mongodb.DeleteContentItem(ctx, contentItemID)

			Convey("Then it deletes the content item without error", func() {
				So(err, ShouldBeNil)

				deletedContentItem, err := mongodb.GetContentItemByBundleIDAndContentItemID(ctx, bundleID, contentItemID)
				So(err, ShouldNotBeNil)
				So(deletedContentItem, ShouldBeNil)
				So(err, ShouldEqual, apierrors.ErrContentItemNotFound)
			})
		})
	})
}

func TestDeleteContentItem_Failure(t *testing.T) {
	ctx := context.Background()

	Convey("Given the db connection is initialized correctly", t, func() {
		mongodb, _, err := getTestMongoDB(ctx)
		So(err, ShouldBeNil)

		err = setupBundleContentsTestData(ctx, mongodb)
		So(err, ShouldBeNil)

		Convey("When DeleteContentItem is called with a non-existent content item ID", func() {
			contentItemID := "non-existent-id"
			err := mongodb.DeleteContentItem(ctx, contentItemID)

			Convey("Then it returns a content item not found error", func() {
				So(err, ShouldNotBeNil)
				So(err, ShouldEqual, apierrors.ErrContentItemNotFound)
			})
		})

		Convey("When DeleteContentItem is called and the connection is closed", func() {
			mongodb.Connection.Close(ctx)
			contentItemID := contentsTestData[0].ID
			err := mongodb.DeleteContentItem(ctx, contentItemID)

			Convey("Then it returns an error", func() {
				So(err, ShouldNotBeNil)
				So(err, ShouldNotEqual, apierrors.ErrContentItemNotFound)
			})
		})
	})
}

<<<<<<< HEAD
func TestListBundleContentsWithoutLimit_Success(t *testing.T) {
=======
func TestUpdateContentItemState_Success(t *testing.T) {
>>>>>>> 8349dcd6
	ctx := context.Background()

	Convey("Given the db connection is initialized correctly", t, func() {
		mongodb, _, err := getTestMongoDB(ctx)
		So(err, ShouldBeNil)

		err = setupBundleContentsTestData(ctx, mongodb)
		So(err, ShouldBeNil)

<<<<<<< HEAD
		Convey("When ListBundleContentsWithoutLimit is called with a valid bundle ID", func() {
			bundleID := "bundle1"
			contents, err := mongodb.ListBundleContentsWithoutLimit(ctx, bundleID)

			Convey("Then it returns the contents and total count without error", func() {
				So(err, ShouldBeNil)
				So(len(contents), ShouldEqual, 2)
				So(contents, ShouldHaveLength, 2)
				So(contents[0].BundleID, ShouldEqual, bundleID)
				So(contents[1].BundleID, ShouldEqual, bundleID)
			})
		})
	})
}

func TestListBundleContentsWithoutLimit_Failure(t *testing.T) {
=======
		Convey("When GetBundleContentsForBundle is called with a valid bundle ID", func() {
			contentItemID := contentsTestData[0].ID
			state := models.StatePublished

			err := mongodb.UpdateContentItemState(ctx, contentItemID, state.String())
			contentItem := contentsTestData[0]

			Convey("Then it updates the content item without error", func() {
				So(err, ShouldBeNil)

				contentItem, err = mongodb.GetContentItemByBundleIDAndContentItemID(ctx, contentItem.BundleID, contentItem.ID)

				So(err, ShouldBeNil)
				So(contentItem.State.String(), ShouldEqual, state.String())
			})
		})
	})
}

func TestUpdateContentItemState_Failure(t *testing.T) {
	ctx := context.Background()

	Convey("Given the db connection is initialized correctly", t, func() {
		mongodb, _, err := getTestMongoDB(ctx)
		So(err, ShouldBeNil)

		err = setupBundleContentsTestData(ctx, mongodb)
		So(err, ShouldBeNil)

		Convey("When UpdateContentItemState is called with an invalid content item ID", func() {
			state := models.StatePublished

			err := mongodb.UpdateContentItemState(ctx, "some-other-content-item-id", state.String())

			Convey("Then an error should be returned", func() {
				So(err, ShouldNotBeNil)
			})
		})
	})
}

func TestGetBundleContentsForBundle(t *testing.T) {
>>>>>>> 8349dcd6
	ctx := context.Background()

	Convey("Given the db connection is initialized correctly", t, func() {
		mongodb, _, err := getTestMongoDB(ctx)
		So(err, ShouldBeNil)

		err = setupBundleContentsTestData(ctx, mongodb)
		So(err, ShouldBeNil)

<<<<<<< HEAD
		Convey("When ListBundleContentsWithoutLimit is called with a non-existent bundle ID", func() {
			bundleID := "non-existent-bundle"
			contents, err := mongodb.ListBundleContentsWithoutLimit(ctx, bundleID)

			Convey("Then it returns an empty list and zero count without error", func() {
				So(err, ShouldBeNil)
				So(len(contents), ShouldEqual, 0)
				So(contents, ShouldHaveLength, 0)
			})
		})

		Convey("When ListBundleContentsWithoutLimit is called and the connection is closed", func() {
			mongodb.Connection.Close(ctx)
			bundleID := "bundle1"
			_, err := mongodb.ListBundleContentsWithoutLimit(ctx, bundleID)

			Convey("Then it returns an error", func() {
				So(err, ShouldNotBeNil)
				So(err.Error(), ShouldContainSubstring, "client is disconnected")
=======
		Convey("When GetBundleContentsForBundle is called with a valid bundle ID", func() {
			contentItems, err := mongodb.GetBundleContentsForBundle(ctx, Bundle1ID)

			Convey("Then the expected content items are returned", func() {
				So(err, ShouldBeNil)

				So(contentItems, ShouldHaveLength, 2)

				So(*contentItems, ShouldContain, *contentsTestData[0])
				So(*contentItems, ShouldContain, *contentsTestData[1])
			})
		})

		Convey("When GetBundleContentsForBundle is called with a not found bundle ID", func() {
			contentItems, err := mongodb.GetBundleContentsForBundle(ctx, "not a real bundle ID")

			Convey("Then no content items are returned", func() {
				So(err, ShouldBeNil)

				So(contentItems, ShouldHaveLength, 0)
>>>>>>> 8349dcd6
			})
		})
	})
}<|MERGE_RESOLUTION|>--- conflicted
+++ resolved
@@ -394,21 +394,102 @@
 	})
 }
 
-<<<<<<< HEAD
+func TestUpdateContentItemState_Success(t *testing.T) {
+	ctx := context.Background()
+
+	Convey("Given the db connection is initialized correctly", t, func() {
+		mongodb, _, err := getTestMongoDB(ctx)
+		So(err, ShouldBeNil)
+
+		err = setupBundleContentsTestData(ctx, mongodb)
+		So(err, ShouldBeNil)
+
+		Convey("When GetBundleContentsForBundle is called with a valid bundle ID", func() {
+			contentItemID := contentsTestData[0].ID
+			state := models.StatePublished
+
+			err := mongodb.UpdateContentItemState(ctx, contentItemID, state.String())
+			contentItem := contentsTestData[0]
+
+			Convey("Then it updates the content item without error", func() {
+				So(err, ShouldBeNil)
+
+				contentItem, err = mongodb.GetContentItemByBundleIDAndContentItemID(ctx, contentItem.BundleID, contentItem.ID)
+
+				So(err, ShouldBeNil)
+				So(contentItem.State.String(), ShouldEqual, state.String())
+			})
+		})
+	})
+}
+
+func TestUpdateContentItemState_Failure(t *testing.T) {
+	ctx := context.Background()
+
+	Convey("Given the db connection is initialized correctly", t, func() {
+		mongodb, _, err := getTestMongoDB(ctx)
+		So(err, ShouldBeNil)
+
+		err = setupBundleContentsTestData(ctx, mongodb)
+		So(err, ShouldBeNil)
+
+		Convey("When UpdateContentItemState is called with an invalid content item ID", func() {
+			state := models.StatePublished
+
+			err := mongodb.UpdateContentItemState(ctx, "some-other-content-item-id", state.String())
+
+			Convey("Then an error should be returned", func() {
+				So(err, ShouldNotBeNil)
+			})
+		})
+	})
+}
+
+func TestGetBundleContentsForBundle(t *testing.T) {
+	ctx := context.Background()
+
+	Convey("Given the db connection is initialized correctly", t, func() {
+		mongodb, _, err := getTestMongoDB(ctx)
+		So(err, ShouldBeNil)
+
+		err = setupBundleContentsTestData(ctx, mongodb)
+		So(err, ShouldBeNil)
+
+		Convey("When GetBundleContentsForBundle is called with a valid bundle ID", func() {
+			contentItems, err := mongodb.GetBundleContentsForBundle(ctx, Bundle1ID)
+
+			Convey("Then the expected content items are returned", func() {
+				So(err, ShouldBeNil)
+
+				So(contentItems, ShouldHaveLength, 2)
+
+				So(*contentItems, ShouldContain, *contentsTestData[0])
+				So(*contentItems, ShouldContain, *contentsTestData[1])
+			})
+		})
+
+		Convey("When GetBundleContentsForBundle is called with a not found bundle ID", func() {
+			contentItems, err := mongodb.GetBundleContentsForBundle(ctx, "not a real bundle ID")
+
+			Convey("Then no content items are returned", func() {
+				So(err, ShouldBeNil)
+
+				So(contentItems, ShouldHaveLength, 0)
+			})
+		})
+	})
+}
+
 func TestListBundleContentsWithoutLimit_Success(t *testing.T) {
-=======
-func TestUpdateContentItemState_Success(t *testing.T) {
->>>>>>> 8349dcd6
-	ctx := context.Background()
-
-	Convey("Given the db connection is initialized correctly", t, func() {
-		mongodb, _, err := getTestMongoDB(ctx)
-		So(err, ShouldBeNil)
-
-		err = setupBundleContentsTestData(ctx, mongodb)
-		So(err, ShouldBeNil)
-
-<<<<<<< HEAD
+	ctx := context.Background()
+
+	Convey("Given the db connection is initialized correctly", t, func() {
+		mongodb, _, err := getTestMongoDB(ctx)
+		So(err, ShouldBeNil)
+
+		err = setupBundleContentsTestData(ctx, mongodb)
+		So(err, ShouldBeNil)
+
 		Convey("When ListBundleContentsWithoutLimit is called with a valid bundle ID", func() {
 			bundleID := "bundle1"
 			contents, err := mongodb.ListBundleContentsWithoutLimit(ctx, bundleID)
@@ -425,60 +506,15 @@
 }
 
 func TestListBundleContentsWithoutLimit_Failure(t *testing.T) {
-=======
-		Convey("When GetBundleContentsForBundle is called with a valid bundle ID", func() {
-			contentItemID := contentsTestData[0].ID
-			state := models.StatePublished
-
-			err := mongodb.UpdateContentItemState(ctx, contentItemID, state.String())
-			contentItem := contentsTestData[0]
-
-			Convey("Then it updates the content item without error", func() {
-				So(err, ShouldBeNil)
-
-				contentItem, err = mongodb.GetContentItemByBundleIDAndContentItemID(ctx, contentItem.BundleID, contentItem.ID)
-
-				So(err, ShouldBeNil)
-				So(contentItem.State.String(), ShouldEqual, state.String())
-			})
-		})
-	})
-}
-
-func TestUpdateContentItemState_Failure(t *testing.T) {
-	ctx := context.Background()
-
-	Convey("Given the db connection is initialized correctly", t, func() {
-		mongodb, _, err := getTestMongoDB(ctx)
-		So(err, ShouldBeNil)
-
-		err = setupBundleContentsTestData(ctx, mongodb)
-		So(err, ShouldBeNil)
-
-		Convey("When UpdateContentItemState is called with an invalid content item ID", func() {
-			state := models.StatePublished
-
-			err := mongodb.UpdateContentItemState(ctx, "some-other-content-item-id", state.String())
-
-			Convey("Then an error should be returned", func() {
-				So(err, ShouldNotBeNil)
-			})
-		})
-	})
-}
-
-func TestGetBundleContentsForBundle(t *testing.T) {
->>>>>>> 8349dcd6
-	ctx := context.Background()
-
-	Convey("Given the db connection is initialized correctly", t, func() {
-		mongodb, _, err := getTestMongoDB(ctx)
-		So(err, ShouldBeNil)
-
-		err = setupBundleContentsTestData(ctx, mongodb)
-		So(err, ShouldBeNil)
-
-<<<<<<< HEAD
+	ctx := context.Background()
+
+	Convey("Given the db connection is initialized correctly", t, func() {
+		mongodb, _, err := getTestMongoDB(ctx)
+		So(err, ShouldBeNil)
+
+		err = setupBundleContentsTestData(ctx, mongodb)
+		So(err, ShouldBeNil)
+
 		Convey("When ListBundleContentsWithoutLimit is called with a non-existent bundle ID", func() {
 			bundleID := "non-existent-bundle"
 			contents, err := mongodb.ListBundleContentsWithoutLimit(ctx, bundleID)
@@ -498,28 +534,6 @@
 			Convey("Then it returns an error", func() {
 				So(err, ShouldNotBeNil)
 				So(err.Error(), ShouldContainSubstring, "client is disconnected")
-=======
-		Convey("When GetBundleContentsForBundle is called with a valid bundle ID", func() {
-			contentItems, err := mongodb.GetBundleContentsForBundle(ctx, Bundle1ID)
-
-			Convey("Then the expected content items are returned", func() {
-				So(err, ShouldBeNil)
-
-				So(contentItems, ShouldHaveLength, 2)
-
-				So(*contentItems, ShouldContain, *contentsTestData[0])
-				So(*contentItems, ShouldContain, *contentsTestData[1])
-			})
-		})
-
-		Convey("When GetBundleContentsForBundle is called with a not found bundle ID", func() {
-			contentItems, err := mongodb.GetBundleContentsForBundle(ctx, "not a real bundle ID")
-
-			Convey("Then no content items are returned", func() {
-				So(err, ShouldBeNil)
-
-				So(contentItems, ShouldHaveLength, 0)
->>>>>>> 8349dcd6
 			})
 		})
 	})
