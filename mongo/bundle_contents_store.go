--- conflicted
+++ resolved
@@ -71,7 +71,22 @@
 	return count > 0, nil
 }
 
-<<<<<<< HEAD
+// DeleteContentItem removes a content item by its ID
+func (m *Mongo) DeleteContentItem(ctx context.Context, contentItemID string) error {
+	result, err := m.Connection.Collection(m.ActualCollectionName(config.BundleContentsCollection)).
+		DeleteOne(ctx, bson.M{"id": contentItemID})
+
+	if err != nil {
+		return err
+	}
+
+	if result.DeletedCount == 0 {
+		return apierrors.ErrContentItemNotFound
+	}
+
+	return nil
+}
+
 func (m *Mongo) ListBundleContents(ctx context.Context, bundleID string, offset, limit int) (contents []*models.ContentItem, totalCount int, err error) {
 	var results []*models.ContentItem
 
@@ -96,20 +111,4 @@
 
 	sort = bson.M{"id": -1}
 	return
-=======
-// DeleteContentItem removes a content item by its ID
-func (m *Mongo) DeleteContentItem(ctx context.Context, contentItemID string) error {
-	result, err := m.Connection.Collection(m.ActualCollectionName(config.BundleContentsCollection)).
-		DeleteOne(ctx, bson.M{"id": contentItemID})
-
-	if err != nil {
-		return err
-	}
-
-	if result.DeletedCount == 0 {
-		return apierrors.ErrContentItemNotFound
-	}
-
-	return nil
->>>>>>> 53c6513b
 }